--- conflicted
+++ resolved
@@ -1,2412 +1,2408 @@
-"""
-tetris_phone_bot.py — versión robusta para Red Bull Tetris (celular)
-Cambios clave:
-- Detección por celda usando ∆E en CIE-Lab (no depende de Hue/Value).
-- Tolera el celeste/azul poco saturado y la sombra diagonal.
-- Movimiento con micro-swipes por columna para móviles.
-- Prioriza limpiar líneas (scoring agresivo a lines_cleared).
-- "Wake" sin spam de taps.
-- Debug de visión: guarda crop, máscara y overlay de rejilla.
-"""
-
-import argparse, logging, platform, random, signal, subprocess, sys, time, os
-from dataclasses import dataclass
-from typing import Optional, Tuple, List, Dict
-import numpy as np
-import cv2
-
-# ---------- deps opcionales (para scrcpy) ----------
-try:
-    import pyautogui
-    import pygetwindow as gw
-    import mss
-    SCRCPY_DEPS_OK = True
-except Exception:
-    SCRCPY_DEPS_OK = False
-
-
-# ============================ Utilidades generales ============================
-
-def setup_logging(verbose: bool):
-    level = logging.DEBUG if verbose else logging.INFO
-    logging.basicConfig(level=level,
-                        format="%(asctime)s | %(levelname)-7s | %(message)s",
-                        datefmt="%H:%M:%S")
-
-def parse_rect(rect_str: str) -> Tuple[float, float, float, float]:
-    try:
-        x,y,w,h = [float(t.strip()) for t in rect_str.split(",")]
-        assert 0<=x<=1 and 0<=y<=1 and 0<w<=1 and 0<h<=1
-        return x,y,w,h
-    except Exception:
-        raise argparse.ArgumentTypeError('Rect inválido. Usa "x,y,w,h" en [0..1].')
-
-def jitter(px:int)->int:
-    return random.randint(-px, px) if px>0 else 0
-
-def clamp(v,a,b): return max(a, min(b, v))
-
-
-# ========================== Sistema de Configuración ==========================
-
-import json
-from pathlib import Path
-
-class TetrisConfig:
-    """Maneja la configuración centralizada del bot"""
-    def __init__(self, config_path=None):
-        self.config_path = config_path or "config.json"
-        self.config = self._load_config()
-    
-    def _load_config(self):
-        """Carga configuración desde JSON con fallbacks seguros"""
-        default_config = {
-            "vision": {
-                "normal_mode": {"pad_c": 0.20, "ring_pad": 0.06, "bg_floor": 10.0, "s_min": 65, "v_min": 105, "k_clusters": 3},
-                "tight_mode": {"pad_c": 0.22, "ring_pad": 0.06, "bg_floor": 12.0, "s_min": 70, "v_min": 110, "k_clusters": 3}
-            },
-            "devices": {"default": {"rect": [0.185, 0.225, 0.63, 0.57]}},
-            "gameplay": {"fps": 10, "session_sec": 185, "piece_tracker_timeout": 1.5, "max_component_size": 8}
-        }
-        
-        try:
-            if Path(self.config_path).exists():
-                with open(self.config_path, 'r', encoding='utf-8') as f:
-                    loaded_config = json.load(f)
-                    logging.info(f"Configuración cargada desde {self.config_path}")
-                    # Merge con default para llenar campos faltantes
-                    return self._deep_merge(default_config, loaded_config)
-            else:
-                logging.info(f"No se encontró {self.config_path}, usando configuración por defecto")
-                return default_config
-        except Exception as e:
-            logging.warning(f"Error cargando configuración: {e}, usando valores por defecto")
-            return default_config
-    
-    def _deep_merge(self, default, loaded):
-        """Merge profundo de diccionarios manteniendo estructura"""
-        result = default.copy()
-        for key, value in loaded.items():
-            if key in result and isinstance(result[key], dict) and isinstance(value, dict):
-                result[key] = self._deep_merge(result[key], value)
-            else:
-                result[key] = value
-        return result
-    
-    def get_vision_params(self, mode="normal"):
-        """Obtiene parámetros de visión por modo"""
-        mode_key = f"{mode}_mode"
-        return self.config.get("vision", {}).get(mode_key, {})
-    
-    def get_device_rect(self, device_name="default"):
-        """Obtiene rectángulo del tablero para un dispositivo específico"""
-        devices = self.config.get("devices", {})
-        device_config = devices.get(device_name, devices.get("default", {}))
-        rect = device_config.get("rect", [0.185, 0.225, 0.63, 0.57])
-        return tuple(rect)
-    
-    def get_gameplay_param(self, param, default=None):
-        """Obtiene parámetro de gameplay"""
-        return self.config.get("gameplay", {}).get(param, default)
-    
-    def get_gesture_param(self, category, param, default=None):
-        """Obtiene parámetro de gestos"""
-        return self.config.get("gestures", {}).get(category, {}).get(param, default)
-    
-    def list_available_devices(self):
-        """Lista dispositivos disponibles en la configuración"""
-        return list(self.config.get("devices", {}).keys())
-
-
-# ========================== Arquitectura de Clases Modular ==========================
-
-@dataclass
-class BoardAnalysis:
-    """Resultado del análisis de un frame del tablero"""
-    occupancy_grid: np.ndarray
-    debug_mask: np.ndarray
-    active_piece: Optional[List[Tuple[int,int]]]
-    ghost_piece: Optional[List[Tuple[int,int]]]
-    occupation_rate: float
-    components_found: int
-
-class TetrisVision:
-    """Maneja todo el análisis visual del tablero de Tetris"""
-    
-    def __init__(self, config: TetrisConfig):
-        self.config = config
-        self.temporal_filter = TemporalFilter(
-            history_size=config.config.get("vision", {}).get("temporal_filter_history", 5),
-            confidence_threshold=config.config.get("vision", {}).get("temporal_filter_threshold", 0.6)
-        )
-    
-    def analyze_board(self, crop: np.ndarray, rows=20, cols=10, use_temporal_filter=True) -> BoardAnalysis:
-        """Análisis completo del tablero en un frame"""
-        # Análisis básico
-        occ, debug_mask = occupancy_grid(crop, rows, cols)
-
-        # Detección de pieza activa con filtrado temporal
-        raw_piece_cells = find_active_piece(occ, crop)
-
-        if use_temporal_filter:
-            # Añadir detección al filtro temporal
-            self.temporal_filter.add_detection(raw_piece_cells)
-            # Obtener pieza filtrada
-            piece_cells = self.temporal_filter.get_filtered_piece()
-        else:
-            piece_cells = raw_piece_cells
-
-<<<<<<< HEAD
-        # Si la pieza incluye al ghost (componente fusionado), separarlos
-        piece_cells, merged_ghost = _split_merged_active_and_ghost(piece_cells or [])
-        piece_cells = piece_cells or None
-
-        # Detección de ghost usando la pieza filtrada/corregida
-        ghost_cells = detect_ghost_component(crop, occ, piece_cells) if piece_cells else []
-        if merged_ghost:
-            ghost_cells = list(set(ghost_cells) | set(merged_ghost))
-=======
-        # Detección de ghost usando la pieza filtrada
-        ghost_cells = detect_ghost_component(crop, occ, piece_cells) if piece_cells else []
->>>>>>> 3c8594c5
-
-        if ghost_cells:
-            # Quitar ghost de la grilla de ocupación
-            remove_cells(occ, ghost_cells)
-            # Limpiar también la máscara de depuración para reflejar la corrección
-            for r, c in ghost_cells:
-                y0, y1, x0, x1 = _cell_rect(r, c, (rows, cols), crop.shape)
-                debug_mask[y0:y1, x0:x1] = 0
-
-        num_occupied = int(occ.sum())
-        total_cells = rows * cols
-        occupation_rate = num_occupied / total_cells
-
-        components = list_components(occ, max_component_size=8)
-        components_found = len(components)
-
-        return BoardAnalysis(
-            occupancy_grid=occ,
-            debug_mask=debug_mask,
-            active_piece=piece_cells,
-            ghost_piece=ghost_cells,
-            occupation_rate=occupation_rate,
-            components_found=components_found
-        )
-    
-    def get_occupancy_grid(self, crop: np.ndarray, rows=20, cols=10, mode="normal"):
-        """Wrapper para occupancy_grid - migración gradual"""
-        return occupancy_grid(crop, rows, cols, mode)
-    
-    def find_active_piece_in_grid(self, occ: np.ndarray, crop: np.ndarray = None):
-        """Wrapper para find_active_piece - migración gradual"""
-        return find_active_piece(occ, crop)
-    
-    def detect_ghost_piece(self, crop: np.ndarray, occ: np.ndarray, piece_cells: List[Tuple[int,int]]):
-        """Wrapper para detect_ghost_component - migración gradual"""
-        return detect_ghost_component(crop, occ, piece_cells)
-    
-    def get_detection_stability(self) -> float:
-        """Obtiene el score de estabilidad del filtro temporal"""
-        return self.temporal_filter.get_stability_score()
-    
-    def is_detection_stable(self) -> bool:
-        """Verifica si las detecciones actuales son estables"""
-        return self.temporal_filter.is_detection_stable()
-    
-    def reset_temporal_filter(self):
-        """Reinicia el filtro temporal (útil al empezar nueva partida)"""
-        self.temporal_filter.reset()
-
-class TemporalFilter:
-    """Sistema de filtrado temporal para suavizar detecciones y reducir jitter"""
-    
-    def __init__(self, history_size=5, confidence_threshold=0.6):
-        self.history_size = history_size
-        self.confidence_threshold = confidence_threshold
-        self.piece_history = []
-        self.position_history = []
-        self.shape_history = []
-        
-    def add_detection(self, piece_cells: Optional[List[Tuple[int,int]]], timestamp: float = None):
-        """Añade una nueva detección al historial"""
-        import time
-        if timestamp is None:
-            timestamp = time.time()
-            
-        # Añadir al historial
-        self.piece_history.append({
-            'cells': piece_cells,
-            'timestamp': timestamp,
-            'valid': piece_cells is not None and len(piece_cells) > 0
-        })
-        
-        # Mantener solo las últimas detecciones
-        if len(self.piece_history) > self.history_size:
-            self.piece_history.pop(0)
-    
-    def get_filtered_piece(self) -> Optional[List[Tuple[int,int]]]:
-        """Retorna la pieza filtrada basada en el historial temporal"""
-        if not self.piece_history:
-            return None
-            
-        # Contar detecciones válidas recientes
-        valid_detections = [h for h in self.piece_history if h['valid']]
-        
-        if len(valid_detections) == 0:
-            return None
-            
-        # Si tenemos suficientes detecciones válidas, usar consenso
-        if len(valid_detections) >= max(1, int(self.history_size * self.confidence_threshold)):
-            return self._get_consensus_piece(valid_detections)
-        
-        # Si no, retornar la última detección válida
-        return valid_detections[-1]['cells'] if valid_detections else None
-    
-    def _get_consensus_piece(self, valid_detections: List[dict]) -> Optional[List[Tuple[int,int]]]:
-        """Calcula consenso entre múltiples detecciones válidas"""
-        if not valid_detections:
-            return None
-            
-        # Por simplicidad, usar la detección más reciente como base
-        # En futuras mejoras se podría promediar posiciones
-        latest_detection = valid_detections[-1]
-        return latest_detection['cells']
-    
-    def get_stability_score(self) -> float:
-        """Retorna un score de estabilidad de las detecciones (0-1)"""
-        if len(self.piece_history) < 2:
-            return 0.0
-            
-        valid_count = sum(1 for h in self.piece_history if h['valid'])
-        return valid_count / len(self.piece_history)
-    
-    def is_detection_stable(self) -> bool:
-        """Determina si las detecciones actuales son estables"""
-        return self.get_stability_score() >= self.confidence_threshold
-    
-    def reset(self):
-        """Reinicia el filtro temporal"""
-        self.piece_history.clear()
-        self.position_history.clear()
-        self.shape_history.clear()
-
-class TetrisController:
-    """Maneja todas las acciones de control del juego"""
-    
-    def __init__(self, backend: 'ScreenBackend', zones: 'GestureZones', config: TetrisConfig):
-        self.backend = backend
-        self.zones = zones
-        self.config = config
-    
-    def rotate_piece(self):
-        """Wrapper para rotate_action - migración gradual"""
-        rotate_action(self.backend, self.zones)
-    
-    def move_piece_to_column(self, piece_cells: List[Tuple[int,int]], target_col: int, board: 'BoardRect'):
-        """Wrapper para move_piece_to_column - migración gradual"""
-        move_piece_to_column(self.backend, self.zones, board, piece_cells, target_col)
-    
-    def drop_piece(self):
-        """Wrapper para drop_action - migración gradual"""
-        drop_action(self.backend, self.zones)
-
-class TetrisGame:
-    """Maneja la lógica del juego, simulación y estrategia"""
-    
-    def __init__(self, config: TetrisConfig):
-        self.config = config
-        
-        # Seleccionar política según configuración
-        use_multistep = config.get_gameplay_param("use_multistep_policy", False)
-        if use_multistep:
-            lookahead_depth = config.get_gameplay_param("lookahead_depth", 2)
-            self.policy = MultiStepPolicy(lookahead_depth=lookahead_depth)
-            logging.info(f"🧠 Usando MultiStepPolicy con profundidad {lookahead_depth}")
-        else:
-            self.policy = OneStepPolicy()
-            logging.info("🎯 Usando OneStepPolicy (simple)")
-            
-        self.tracker = PieceTracker()
-    
-    def simulate_drop(self, board: np.ndarray, shape: List[Tuple[int,int]], left_col: int):
-        """Wrapper para drop_simulation - migración gradual"""
-        return drop_simulation(board, shape, left_col)
-    
-    def evaluate_board(self, board: np.ndarray, lines_cleared: int) -> float:
-        """Wrapper para evaluate_board con soporte para evaluación avanzada"""
-        use_advanced = self.config.config.get("evaluation", {}).get("use_advanced_evaluation", False)
-        
-        if use_advanced:
-            enable_tspin = self.config.config.get("evaluation", {}).get("enable_tspin_detection", True)
-            enable_combo = self.config.config.get("evaluation", {}).get("enable_combo_bonus", True)
-            return evaluate_board_advanced(board, lines_cleared, enable_tspin, enable_combo)
-        else:
-            return evaluate_board(board, lines_cleared)
-    
-    def choose_action(self, board_stack: np.ndarray, piece_type: str) -> Optional[Tuple[int,int]]:
-        """Wrapper para policy.choose - migración gradual"""
-        return self.policy.choose(board_stack, piece_type)
-    
-    def is_new_piece(self, piece_cells: List[Tuple[int,int]]) -> bool:
-        """Wrapper para tracker.is_new - migración gradual"""
-        return self.tracker.is_new(piece_cells)
-    
-    def mark_piece_acted(self):
-        """Wrapper para tracker.mark_acted - migración gradual"""
-        self.tracker.mark_acted()
-
-class TetrisBot:
-    """Orquestador principal que coordina todas las clases"""
-    
-    def __init__(self, config: TetrisConfig, backend: 'ScreenBackend', board: 'BoardRect'):
-        self.config = config
-        self.backend = backend
-        self.board = board
-        self.zones = compute_gesture_zones(board)
-        
-        # Inicializar componentes modulares
-        self.vision = TetrisVision(config)
-        self.controller = TetrisController(backend, self.zones, config)
-        self.game = TetrisGame(config)
-        self.performance_monitor = PerformanceMonitor()
-        
-        # Parámetros del loop
-        self.fps = config.get_gameplay_param("fps", 10)
-        self.session_sec = config.get_gameplay_param("session_sec", 185)
-        self.dt = 1.0/float(clamp(self.fps, 3, 15))
-        
-        logging.info(f"TetrisBot inicializado - FPS: {self.fps}, Sesión: {self.session_sec}s")
-    
-    def run_game_loop(self, debug_vision=False, max_debug_frames=50):
-        """Ejecuta el bucle principal del juego - MIGRACIÓN FUTURA"""
-        # Por ahora, este método está vacío
-        # La migración del bucle principal será en una fase posterior
-        pass
-
-class PerformanceMonitor:
-    """Sistema de monitoreo y métricas para el rendimiento del bot"""
-    
-    def __init__(self):
-        import time
-        self.start_time = time.time()
-        self.metrics = {
-            'fps': [],
-            'detection_accuracy': [],
-            'action_latency': [],
-            'frame_times': [],
-            'pieces_processed': 0,
-            'lines_cleared': 0,
-            'successful_detections': 0,
-            'failed_detections': 0,
-            'total_frames': 0
-        }
-        self.current_session = {
-            'start_time': self.start_time,
-            'last_frame_time': None,
-            'frame_count': 0,
-            'piece_count': 0
-        }
-        
-    def log_frame_metrics(self, frame_time: float, detection_success: bool, 
-                         action_time: float = 0.0):
-        """Registra métricas de un frame procesado"""
-        current_time = frame_time
-        
-        # Calcular FPS instantáneo
-        if self.current_session['last_frame_time'] is not None:
-            frame_delta = current_time - self.current_session['last_frame_time']
-            if frame_delta > 0:
-                instant_fps = 1.0 / frame_delta
-                self.metrics['fps'].append(instant_fps)
-        
-        # Registrar métricas
-        self.metrics['frame_times'].append(frame_time)
-        self.metrics['action_latency'].append(action_time)
-        self.metrics['total_frames'] += 1
-        
-        # Tracking de detecciones
-        if detection_success:
-            self.metrics['successful_detections'] += 1
-        else:
-            self.metrics['failed_detections'] += 1
-        
-        # Actualizar estado de sesión
-        self.current_session['last_frame_time'] = current_time
-        self.current_session['frame_count'] += 1
-    
-    def log_piece_action(self, piece_type: str, action_taken: bool, lines_cleared: int = 0):
-        """Registra métricas relacionadas con acciones en piezas"""
-        self.metrics['pieces_processed'] += 1
-        self.metrics['lines_cleared'] += lines_cleared
-        self.current_session['piece_count'] += 1
-        
-        # Calcular accuracy de detección
-        total_detections = self.metrics['successful_detections'] + self.metrics['failed_detections']
-        if total_detections > 0:
-            accuracy = self.metrics['successful_detections'] / total_detections
-            self.metrics['detection_accuracy'].append(accuracy)
-    
-    def get_current_stats(self) -> dict:
-        """Obtiene estadísticas actuales del rendimiento"""
-        import time
-        current_time = time.time()
-        session_duration = current_time - self.current_session['start_time']
-        
-        # Calcular estadísticas
-        avg_fps = np.mean(self.metrics['fps']) if self.metrics['fps'] else 0
-        avg_latency = np.mean(self.metrics['action_latency']) if self.metrics['action_latency'] else 0
-        detection_rate = (self.metrics['successful_detections'] / 
-                         max(1, self.metrics['successful_detections'] + self.metrics['failed_detections']))
-        
-        return {
-            'session_duration': session_duration,
-            'total_frames': self.metrics['total_frames'],
-            'pieces_processed': self.metrics['pieces_processed'],
-            'lines_cleared': self.metrics['lines_cleared'],
-            'avg_fps': avg_fps,
-            'avg_latency': avg_latency,
-            'detection_success_rate': detection_rate,
-            'frames_per_minute': self.metrics['total_frames'] / (session_duration / 60) if session_duration > 0 else 0
-        }
-    
-    def log_performance_summary(self):
-        """Imprime un resumen de rendimiento en el log"""
-        stats = self.get_current_stats()
-        
-        logging.info("=" * 60)
-        logging.info("📊 RESUMEN DE RENDIMIENTO")
-        logging.info("=" * 60)
-        logging.info(f"⏱️  Duración de sesión: {stats['session_duration']:.1f} segundos")
-        logging.info(f"🖼️  Frames procesados: {stats['total_frames']}")
-        logging.info(f"🧩 Piezas procesadas: {stats['pieces_processed']}")
-        logging.info(f"📏 Líneas eliminadas: {stats['lines_cleared']}")
-        logging.info(f"🚀 FPS promedio: {stats['avg_fps']:.2f}")
-        logging.info(f"⚡ Latencia promedio: {stats['avg_latency']:.3f}s")
-        logging.info(f"🎯 Tasa de éxito en detecciones: {stats['detection_success_rate']:.1%}")
-        logging.info(f"📈 Frames por minuto: {stats['frames_per_minute']:.1f}")
-        logging.info("=" * 60)
-    
-    def export_metrics(self, filename: str = None):
-        """Exporta métricas a archivo JSON"""
-        import json
-        import time
-        
-        if filename is None:
-            timestamp = int(time.time())
-            filename = f"tetris_metrics_{timestamp}.json"
-        
-        export_data = {
-            'session_info': self.current_session,
-            'metrics': self.metrics,
-            'summary': self.get_current_stats(),
-            'export_timestamp': time.time()
-        }
-        
-        try:
-            with open(filename, 'w') as f:
-                json.dump(export_data, f, indent=2, default=str)
-            logging.info(f"📁 Métricas exportadas a: {filename}")
-            return filename
-        except Exception as e:
-            logging.error(f"❌ Error exportando métricas: {e}")
-            return None
-    
-    def reset_session(self):
-        """Reinicia las métricas para una nueva sesión"""
-        import time
-        self.start_time = time.time()
-        
-        # Guardar métricas anteriores si es necesario
-        if self.metrics['total_frames'] > 0:
-            logging.info(f"🔄 Reiniciando monitor. Sesión anterior: {self.metrics['total_frames']} frames")
-        
-        # Reset métricas
-        for key in self.metrics:
-            if isinstance(self.metrics[key], list):
-                self.metrics[key] = []
-            else:
-                self.metrics[key] = 0
-        
-        # Reset sesión
-        self.current_session = {
-            'start_time': self.start_time,
-            'last_frame_time': None,
-            'frame_count': 0,
-            'piece_count': 0
-        }
-
-
-# ============================== Backends de I/O ===============================
-
-class ScreenBackend:
-    def connect(self): ...
-    def get_resolution(self)->Tuple[int,int]: ...
-    def get_screen(self)->np.ndarray: ...
-    def tap(self,x:int,y:int,hold_ms:int=70): ...
-    def swipe(self,x1:int,y1:int,x2:int,y2:int,duration_ms:int=120): ...
-    def cleanup(self): pass
-
-
-class ADBBackend(ScreenBackend):
-    def __init__(self, serial: Optional[str]=None):
-        self.serial=serial; self.resolution=None
-    def _adb_args(self): return ["adb"]+(["-s",self.serial] if self.serial else [])
-    def _run(self,args, capture_output=True, check=True):
-        cmd=self._adb_args()+args
-        logging.debug("ADB cmd: "+" ".join(cmd))
-        return subprocess.run(cmd, capture_output=capture_output, check=check)
-    def _shell_try(self, variants)->bool:
-        for v in variants:
-            try:
-                self._run(["shell"]+v, capture_output=True, check=True)
-                return True
-            except subprocess.CalledProcessError: pass
-        return False
-    def connect(self):
-        p=subprocess.run(self._adb_args()+["devices"], capture_output=True, check=True)
-        lines=p.stdout.decode(errors="ignore").splitlines()
-        devs=[ln.split("\t")[0] for ln in lines if "\tdevice" in ln]
-        if self.serial and self.serial not in devs:
-            logging.warning("ADB: No se detecta 'device' en 'adb devices'.")
-        elif not self.serial and devs:
-            self.serial=devs[0]
-        self.resolution=self._get_wm_size()
-        logging.info(f"ADB conectado. Resolución dispositivo: {self.resolution[0]}x{self.resolution[1]}")
-    def _get_wm_size(self):
-        out=self._run(["shell","wm","size"]).stdout.decode(errors="ignore")
-        for ln in out.splitlines():
-            if ":" in ln and "x" in ln:
-                part=ln.split(":")[1].strip()
-                w,h=part.split("x"); return int(w),int(h)
-        # fallback
-        out=self._run(["shell","dumpsys","display"]).stdout.decode(errors="ignore")
-        import re
-        m=re.search(r"real (\d+) x (\d+)", out)
-        if m: return int(m.group(1)), int(m.group(2))
-        raise RuntimeError("No se pudo detectar resolución.")
-    def get_resolution(self): return self.resolution
-    def get_screen(self)->np.ndarray:
-        p=self._run(["exec-out","screencap","-p"])
-        img=cv2.imdecode(np.frombuffer(p.stdout,np.uint8), cv2.IMREAD_COLOR)
-        if img is None: raise RuntimeError("Fallo screencap.")
-        w,h=self.get_resolution()
-        if (img.shape[1],img.shape[0]) != (w,h):
-            img=cv2.resize(img,(w,h))
-        return img
-    def tap(self,x:int,y:int,hold_ms:int=80):
-        x=int(x);y=int(y)
-        logging.debug(f"ADB tap: ({x},{y}) hold={hold_ms}ms")
-        if self._shell_try([["input","tap",str(x),str(y)]]):
-            logging.debug("ADB tap exitoso (input tap)")
-            return
-        if self._shell_try([["cmd","input","tap",str(x),str(y)]]):
-            logging.debug("ADB tap exitoso (cmd input tap)")
-            return
-        d=max(100,int(hold_ms))
-        logging.debug(f"ADB tap fallback: swipe {x},{y} -> {x+1},{y+1} dur={d}ms")
-        self._run(["shell","input","swipe",str(x),str(y),str(x+1),str(y+1),str(d)])
-        logging.debug("ADB tap completado (fallback swipe)")
-    def swipe(self,x1:int,y1:int,x2:int,y2:int,duration_ms:int=130):
-        d=max(110,int(duration_ms))
-        logging.debug(f"ADB swipe: ({x1},{y1}) -> ({x2},{y2}) dur={d}ms")
-        if self._shell_try([["input","swipe",str(x1),str(y1),str(x2),str(y2),str(d)]]):
-            logging.debug("ADB swipe exitoso (input swipe)")
-            return
-        if self._shell_try([["cmd","input","swipe",str(x1),str(y1),str(x2),str(y2),str(d)]]):
-            logging.debug("ADB swipe exitoso (cmd input swipe)")
-            return
-        logging.error("ADB swipe falló en todas las variantes")
-        raise RuntimeError("adb swipe falló en todas las variantes.")
-
-
-class ScrcpyBackend(ScreenBackend):
-    def __init__(self, serial: Optional[str]=None, title="TetrisBot"):
-        if not SCRCPY_DEPS_OK:
-            raise RuntimeError("scrcpy backend requiere pyautogui, pygetwindow, mss")
-        self.serial=serial; self.title=title; self.proc=None; self.win=None; self.res=None
-        pyautogui.FAILSAFE=False; pyautogui.PAUSE=0.02
-    def _all_titles(self):
-        try: return gw.getAllTitles()
-        except Exception: return []
-    def _find_window(self):
-        wins=gw.getWindowsWithTitle(self.title)
-        if wins: return wins[0]
-        cand=[t for t in self._all_titles() if "scrcpy" in t.lower()]
-        return gw.getWindowsWithTitle(cand[0])[0] if cand else None
-    def _grab_window(self, timeout=12.0):
-        t0=time.time()
-        while time.time()-t0<timeout:
-            w=self._find_window()
-            if w:
-                self.win=w
-                try: w.activate()
-                except Exception: pass
-                logging.debug(f"Ventana scrcpy: {w.title} ({w.left},{w.top}) {w.width}x{w.height}")
-                return
-            time.sleep(0.25)
-        raise RuntimeError("No se encontró la ventana de scrcpy.")
-    def _spawn_scrcpy(self):
-        base=["scrcpy"]; 
-        if self.serial: base+=["--serial", self.serial]
-        variants=[["--window-title", self.title, "--window-borderless"],
-                  ["--window-title", self.title], []]
-        last_err=""
-        for extra in variants:
-            args=base+extra
-            logging.debug("Lanzando scrcpy: "+" ".join(args))
-            try:
-                creationflags = subprocess.CREATE_NEW_PROCESS_GROUP if platform.system()=="Windows" else 0
-                self.proc=subprocess.Popen(args, stdout=subprocess.PIPE, stderr=subprocess.PIPE, creationflags=creationflags)
-            except FileNotFoundError:
-                raise RuntimeError("scrcpy no está en PATH.")
-            time.sleep(0.8)
-            rc=self.proc.poll()
-            if rc is None: return
-            try: _,err=self.proc.communicate(timeout=0.2); last_err=(err or b"").decode(errors="ignore")
-            except Exception: last_err="(sin stderr)"
-            logging.warning(f"scrcpy terminó (rc={rc}) args={extra}. stderr:\n{last_err}")
-        raise RuntimeError(f"No se pudo iniciar scrcpy. Último error:\n{last_err}")
-    def connect(self):
-        adb=ADBBackend(self.serial); adb.connect(); self.res=adb.get_resolution()
-        self._spawn_scrcpy(); self._grab_window()
-        logging.info(f"scrcpy listo. Resolución disp: {self.res[0]}x{self.res[1]}")
-    def get_resolution(self): return self.res
-    def _box(self):
-        w=self._find_window()
-        if w: self.win=w
-        return (self.win.left,self.win.top,self.win.right,self.win.bottom)
-    def _to_win_xy(self,x:int,y:int):
-        l,t,r,b=self._box(); win_w=r-l; win_h=b-t; dev_w,dev_h=self.res
-        s=min(win_w/dev_w, win_h/dev_h)
-        off_x=l+(win_w-int(dev_w*s))//2; off_y=t+(win_h-int(dev_h*s))//2
-        return int(off_x+x*s), int(off_y+y*s)
-    def get_screen(self)->np.ndarray:
-        l,t,r,b=self._box()
-        with mss.mss() as sct:
-            shot=sct.grab({"left":l,"top":t,"width":r-l,"height":b-t})
-            img=np.array(shot)[:,:,:3]
-        dev_w,dev_h=self.res
-        return cv2.resize(img,(dev_w,dev_h))
-    def tap(self,x:int,y:int,hold_ms:int=80):
-        wx,wy=self._to_win_xy(x,y); pyautogui.moveTo(wx,wy); pyautogui.mouseDown(); time.sleep(hold_ms/1000.0); pyautogui.mouseUp()
-    def swipe(self,x1:int,y1:int,x2:int,y2:int,duration_ms:int=130):
-        wx1,wy1=self._to_win_xy(x1,y1); wx2,wy2=self._to_win_xy(x2,y2)
-        pyautogui.moveTo(wx1,wy1); pyautogui.dragTo(wx2,wy2, duration=duration_ms/1000.0, button='left')
-
-
-class HybridBackend(ScreenBackend):
-    def __init__(self, serial: Optional[str]=None):
-        self.adb=ADBBackend(serial)
-        self.scr=None
-        if SCRCPY_DEPS_OK: self.scr=ScrcpyBackend(serial)
-        self._scr_ok=False; self._res=None
-    def connect(self):
-        self.adb.connect(); self._res=self.adb.get_resolution()
-        if self.scr:
-            try: self.scr.connect(); self._scr_ok=True; logging.info("Hybrid: captura scrcpy + toques ADB.")
-            except Exception as e: logging.warning(f"Hybrid: scrcpy no disponible ({e}).")
-    def get_resolution(self): return self._res
-    def get_screen(self)->np.ndarray:
-        return self.scr.get_screen() if self._scr_ok else self.adb.get_screen()
-    def tap(self,x:int,y:int,hold_ms:int=80): self.adb.tap(x,y,hold_ms)
-    def swipe(self,x1:int,y1:int,x2:int,y2:int,duration_ms:int=130): self.adb.swipe(x1,y1,x2,y2,duration_ms)
-    def cleanup(self):
-        if self.scr and self._scr_ok:
-            try:
-                if self.scr.proc and self.scr.proc.poll() is None:
-                    if platform.system()=="Windows":
-                        self.scr.proc.send_signal(signal.CTRL_BREAK_EVENT)
-                    else:
-                        self.scr.proc.terminate()
-            except Exception: pass
-
-
-# ============================= Visión y tableros ==============================
-
-@dataclass
-class BoardRect:
-    x0:int; y0:int; w:int; h:int
-    def cell_rect(self,r:int,c:int,rows=20,cols=10)->Tuple[int,int,int,int]:
-        cw=self.w/cols; ch=self.h/rows
-        return int(self.x0+c*cw), int(self.y0+r*ch), int(cw), int(ch)
-
-def get_board_rect_from_percent(res:Tuple[int,int], pct:Tuple[float,float,float,float])->BoardRect:
-    W,H=res; x=int(pct[0]*W); y=int(pct[1]*H); w=int(pct[2]*W); h=int(pct[3]*H)
-    return BoardRect(x,y,w,h)
-
-def auto_calibrate_board_rect(backend: 'ScreenBackend', config: TetrisConfig) -> Optional[BoardRect]:
-    """
-    Detecta automáticamente el rectángulo del tablero de Tetris usando análisis de bordes.
-    """
-    try:
-        auto_config = config.config.get("vision", {}).get("auto_calibration", {})
-        expected_ratio = auto_config.get("expected_ratio", 2.0)
-        debug_save = auto_config.get("debug_save", False)
-        hough_threshold = auto_config.get("hough_threshold", 100)
-        canny_low = auto_config.get("canny_low", 50)
-        canny_high = auto_config.get("canny_high", 150)
-
-        # BUG FIX: usar get_screen() (no existe get_frame())
-        frame = backend.get_screen()
-        if frame is None:
-            logging.warning("No se pudo capturar frame para calibración automática")
-            return None
-
-        gray = cv2.cvtColor(frame, cv2.COLOR_BGR2GRAY)
-        height, width = gray.shape
-
-        blurred = cv2.GaussianBlur(gray, (5, 5), 0)
-        edges = cv2.Canny(blurred, canny_low, canny_high, apertureSize=3)
-
-        lines = cv2.HoughLines(edges, 1, np.pi/180, threshold=hough_threshold)
-        if lines is None:
-            logging.warning("No se detectaron líneas para calibración automática")
-            return None
-
-        vertical_lines, horizontal_lines = [], []
-        for line in lines:
-            rho, theta = line[0]
-            # verticales: theta cerca de 0 o π
-            if abs(theta) < np.pi/6 or abs(theta - np.pi) < np.pi/6:
-                vertical_lines.append((rho, theta))
-            # horizontales: theta cerca de π/2
-            elif abs(theta - np.pi/2) < np.pi/6:
-                horizontal_lines.append((rho, theta))
-
-        if len(vertical_lines) < 2 or len(horizontal_lines) < 2:
-            logging.warning("No se encontraron suficientes líneas para calibración automática")
-            return None
-
-        vertical_positions = []
-        for rho, theta in vertical_lines:
-            if abs(np.cos(theta)) > 0.1:
-                x = rho / np.cos(theta)
-                if 0 <= x <= width:
-                    vertical_positions.append(int(x))
-
-        horizontal_positions = []
-        for rho, theta in horizontal_lines:
-            if abs(np.sin(theta)) > 0.1:
-                y = rho / np.sin(theta)
-                if 0 <= y <= height:
-                    horizontal_positions.append(int(y))
-
-        if len(vertical_positions) < 2 or len(horizontal_positions) < 2:
-            logging.warning("No se pudieron convertir líneas a posiciones válidas")
-            return None
-
-        vertical_positions.sort()
-        horizontal_positions.sort()
-
-        left, right = vertical_positions[0], vertical_positions[-1]
-        top, bottom = horizontal_positions[0], horizontal_positions[-1]
-
-        board_width, board_height = right - left, bottom - top
-        if board_width <= 0 or board_height <= 0:
-            logging.warning("Dimensiones del tablero detectado son inválidas")
-            return None
-
-        actual_ratio = board_height / max(1, board_width)
-        tolerance = 0.5  # permisividad alrededor del ratio esperado
-        if not (expected_ratio - tolerance <= actual_ratio <= expected_ratio + tolerance):
-            logging.warning(
-                f"Ratio detectado {actual_ratio:.2f} fuera del rango esperado ({expected_ratio - tolerance:.1f}-{expected_ratio + tolerance:.1f})"
-            )
-            return None
-
-        detected_rect = BoardRect(left, top, board_width, board_height)
-
-        if debug_save:
-            try:
-                os.makedirs("tetris_debug", exist_ok=True)
-                dbg = frame.copy()
-                cv2.rectangle(dbg, (left, top), (right, bottom), (0, 255, 0), 2)
-                cv2.imwrite("tetris_debug/auto_calibration.png", dbg)
-                cv2.imwrite("tetris_debug/auto_calibration_edges.png", edges)
-                logging.info("Imágenes de calibración guardadas en tetris_debug/")
-            except Exception as e:
-                logging.warning(f"Error guardando debug de auto-calibración: {e}")
-
-        logging.info(f"Calibración automática OK: {left},{top},{board_width},{board_height} (ratio {actual_ratio:.2f})")
-        return detected_rect
-
-    except Exception as e:
-        logging.error(f"Error en calibración automática: {e}")
-        return None
-
-# --- NUEVO: limpia ruido sin borrar tetrominós ---
-def _remove_small_components_bool_grid(occ: np.ndarray, min_cells:int=2)->np.ndarray:
-    """
-    Elimina sólo componentes más pequeños que min_cells (p.ej., 1 celda).
-    Mantiene piezas de 2-6 celdas y cualquier bloque real.
-    """
-    rows, cols = occ.shape
-    vis = np.zeros_like(occ, bool)
-
-    for r in range(rows):
-        for c in range(cols):
-            if occ[r, c] and not vis[r, c]:
-                stack = [(r, c)]
-                vis[r, c] = True
-                comp = []
-                while stack:
-                    rr, cc = stack.pop()
-                    comp.append((rr, cc))
-                    for dr, dc in ((-1,0),(1,0),(0,-1),(0,1)):
-                        nr, nc = rr + dr, cc + dc
-                        if 0 <= nr < rows and 0 <= nc < cols and occ[nr, nc] and not vis[nr, nc]:
-                            vis[nr, nc] = True
-                            stack.append((nr, nc))
-                if len(comp) < min_cells:
-                    for rr, cc in comp:
-                        occ[rr, cc] = False
-    return occ
-
-
-def occupancy_grid(board_bgr, rows=20, cols=10, mode="normal"):
-    """
-    Segmentación por celda basada en MODELO DE FONDO con EXCLUSIÓN DE SOMBRAS:
-    - Aprende 2–3 clusters de fondo en CIE-Lab (kmeans).
-    - Celda ocupada si su color (mediana Lab del centro) está lejos del fondo.
-    - Umbral adaptativo (mediana + 3*MAD) con piso mínimo.
-    - Filtros suaves por S y V para evitar brillos del tablero.
-    - NUEVO: Detección específica de sombras/ghost pieces por transparencia.
-    - Limpieza morfológica.
-    Devuelve: (occ_bool[rows,cols], mask_debug[H,W])
-    """
-    H, W = board_bgr.shape[:2]
-    lab = cv2.cvtColor(board_bgr, cv2.COLOR_BGR2LAB).astype(np.float32)
-    hsv = cv2.cvtColor(board_bgr, cv2.COLOR_BGR2HSV)
-
-    # ---- parámetros por modo ----
-    if mode == "tight":
-        PAD_C      = 0.22
-        BG_FLOOR   = 12.0   # piso de distancia Lab al fondo
-        S_MIN      = 70     # filtros suaves (no matar piezas rosadas)
-        V_MIN      = 110
-        K_CLUSTERS = 3
-        # Parámetros para detección de sombras
-        SHADOW_SAT_MAX = 85   # sombras tienen baja saturación
-        SHADOW_VAL_MIN = 120  # pero no son muy oscuras
-        SHADOW_LAB_MAX = 15   # distancia intermedia al fondo
-    else:
-        PAD_C      = 0.20
-        BG_FLOOR   = 10.0
-        S_MIN      = 65
-        V_MIN      = 105
-        K_CLUSTERS = 3
-        # Parámetros para detección de sombras  
-        SHADOW_SAT_MAX = 80   # sombras tienen baja saturación
-        SHADOW_VAL_MIN = 115  # pero no son muy oscuras
-        SHADOW_LAB_MAX = 13   # distancia intermedia al fondo
-
-    # ---- modelado de fondo (kmeans en una versión reducida) ----
-    # Usamos el rectángulo central para evitar bordes dibujados
-    y0, y1 = int(H*0.08), int(H*0.92)
-    x0, x1 = int(W*0.08), int(W*0.92)
-    lab_mid = lab[y0:y1, x0:x1]
-    # Downsample agresivo para velocidad
-    small = cv2.resize(lab_mid, (64, 64), interpolation=cv2.INTER_AREA).reshape(-1, 3)
-    small = np.float32(small)
-
-    criteria = (cv2.TERM_CRITERIA_EPS + cv2.TERM_CRITERIA_MAX_ITER, 20, 0.5)
-    compactness, labels, centers = cv2.kmeans(
-        data=small, K=K_CLUSTERS, bestLabels=None, criteria=criteria,
-        attempts=3, flags=cv2.KMEANS_PP_CENTERS
-    )
-    labels = labels.flatten()
-    # Tomamos los 2 clusters más poblados como "fondo"
-    counts = np.bincount(labels, minlength=K_CLUSTERS)
-    bg_idx = np.argsort(-counts)[:2]
-    bg_centers = centers[bg_idx]  # (2,3)
-
-    # ---- recorrer celdas y medir distancia a fondo ----
-    occ = np.zeros((rows, cols), np.bool_)
-    d_bg_grid = np.zeros((rows, cols), np.float32)
-    s_med_grid = np.zeros((rows, cols), np.float32)
-    v_med_grid = np.zeros((rows, cols), np.float32)
-    shadow_mask = np.zeros((rows, cols), np.bool_)  # NUEVO: máscara de sombras detectadas
-
-    # Pixel-perfect grid calculation: distribute pixels evenly
-    row_boundaries = np.linspace(0, H, rows + 1, dtype=int)
-    col_boundaries = np.linspace(0, W, cols + 1, dtype=int)
-    
-    # Calculate average cell dimensions for logging
-    avg_ch = H / rows
-    avg_cw = W / cols
-    logging.debug(f"Board analysis: H={H} W={W} rows={rows} cols={cols} avg_ch={avg_ch:.1f} avg_cw={avg_cw:.1f}")
-    
-    # Análisis detallado de cobertura de filas usando pixel-perfect boundaries
-    last_row_y0 = row_boundaries[rows-1]
-    last_row_y1 = row_boundaries[rows]
-    pixels_per_row = H / float(rows)
-
-    logging.info("🔍 Grid boundary analysis (pixel-perfect):")
-    logging.info(f"   Crop size: {H}x{W} pixels")
-    logging.info(f"   Average pixels per row: {pixels_per_row:.1f}")
-    logging.info(f"   Last row boundaries: y={last_row_y0} to y={last_row_y1} (height: {last_row_y1-last_row_y0})")
-    logging.info(f"   Grid covers full image height: {H}")
-    
-    # With pixel-perfect grid, we always cover the full image
-    logging.info("✓ Perfect grid coverage - no pixels lost")
-    
-    for r in range(rows):
-        for c in range(cols):
-            # Use pixel-perfect boundaries
-            x0, x1 = col_boundaries[c], col_boundaries[c + 1]
-            y0, y1 = row_boundaries[r], row_boundaries[r + 1]
-            
-            # With linspace, coordinates should always be valid, but keep safety checks
-            x1 = max(x1, x0 + 1)  # mínimo 1 pixel de ancho
-            y1 = max(y1, y0 + 1)  # mínimo 1 pixel de alto
-            
-            # Logging adicional para la última fila
-            if r == rows - 1 and c == 0:  # Solo log una vez por fila
-                logging.debug(f"Fila {r} (última): y0={y0}, y1={y1}, altura={y1-y0} pixels")
-
-            # Centro de la celda (evitamos bordes)
-            dx, dy = int((x1-x0)*PAD_C), int((y1-y0)*PAD_C)
-            cx0, cx1 = x0+dx, x1-dx
-            cy0, cy1 = y0+dy, y1-dy
-            if cx1 <= cx0 or cy1 <= cy0:
-                if r >= rows - 2:  # Solo log para las últimas 2 filas
-                    logging.debug(f"Celda ({r},{c}) omitida: cx0={cx0} cx1={cx1} cy0={cy0} cy1={cy1}")
-                continue
-
-            c_lab = lab[cy0:cy1, cx0:cx1].reshape(-1, 3)
-            c_hsv = hsv[cy0:cy1, cx0:cx1]
-
-            med_lab = np.median(c_lab, axis=0)
-            s_med   = float(np.median(c_hsv[...,1]))
-            v_med   = float(np.median(c_hsv[...,2]))
-
-            # Distancia mínima a cualquiera de los dos centros de fondo
-            dists = np.linalg.norm(bg_centers - med_lab, axis=1)
-            d_bg  = float(np.min(dists))
-
-            d_bg_grid[r, c] = d_bg
-            s_med_grid[r, c] = s_med
-            v_med_grid[r, c] = v_med
-            
-            # NUEVO: Detectar sombras/ghost pieces por características específicas
-            # Sombras típicamente tienen: baja saturación, brillo intermedio, distancia intermedia al fondo
-            is_shadow = (s_med < SHADOW_SAT_MAX and 
-                        v_med > SHADOW_VAL_MIN and 
-                        BG_FLOOR < d_bg < SHADOW_LAB_MAX)
-            shadow_mask[r, c] = is_shadow
-            
-            if is_shadow:
-                logging.debug(f"Sombra detectada en ({r},{c}): S={s_med:.1f} V={v_med:.1f} Lab={d_bg:.1f}")
-
-    # ---- umbral adaptativo sobre d_bg (robusto a iluminación) ----
-    vals = d_bg_grid.reshape(-1)
-    med  = float(np.median(vals))
-    mad  = 1.4826 * float(np.median(np.abs(vals - med)))
-    thr  = max(BG_FLOOR, med + 3.0*mad)  # piezas quedan muy por encima
-
-    # Ocupación preliminar (piezas + potenciales sombras)
-    occ_pre = (d_bg_grid >= thr) & (s_med_grid >= S_MIN) & (v_med_grid >= V_MIN)
-    
-    # NUEVO: Excluir sombras explícitamente detectadas
-    occ_no_shadows = occ_pre & (~shadow_mask)
-    
-    # Log estadísticas de sombras detectadas
-    shadow_count = np.sum(shadow_mask)
-    if shadow_count > 0:
-        logging.info(f"🫥 {shadow_count} celdas de sombra detectadas y excluidas")
-        shadow_cells = [(r,c) for r in range(rows) for c in range(cols) if shadow_mask[r,c]]
-        logging.debug(f"Posiciones de sombras: {shadow_cells[:10]}{'...' if len(shadow_cells) > 10 else ''}")
-
-    occ = _remove_small_components_bool_grid(occ_no_shadows.astype(bool), min_cells=2)
-    if not np.any(occ):
-        # Fallback: usar ocupación sin filtrado de sombras (modo conservador)
-        logging.warning("⚠️  Sin piezas detectadas tras filtrar sombras, usando detección sin filtro")
-        occ = _remove_small_components_bool_grid(occ_pre.astype(bool), min_cells=2)
-        if not np.any(occ):
-            occ = occ_pre.astype(bool)
-
-
-    # ---- máscara de depuración ----
-    mask = np.zeros((H, W), np.uint8)
-    for r in range(rows):
-        for c in range(cols):
-            if not occ[r, c]:
-                continue
-            # Use pixel-perfect boundaries for debug mask too
-            x0, x1 = col_boundaries[c], col_boundaries[c + 1]
-            y0, y1 = row_boundaries[r], row_boundaries[r + 1]
-            
-            # Asegurar que las coordenadas están dentro de los límites
-            x1 = max(x1, x0 + 1)  # mínimo 1 pixel de ancho
-            y1 = max(y1, y0 + 1)  # mínimo 1 pixel de alto
-            
-            dx, dy = int((x1-x0)*PAD_C), int((y1-y0)*PAD_C)
-            cx0, cx1 = x0+dx, x1-dx
-            cy0, cy1 = y0+dy, y1-dy
-            mask[cy0:cy1, cx0:cx1] = 255
-
-    return occ, mask
-
-
-def occupancy_grid_tight(board_bgr, rows=20, cols=10):
-    """
-    Versión más estricta de occupancy_grid para tableros muy llenos.
-    Usa parámetros 'tight' para detectar mejor las piezas en condiciones difíciles.
-    Devuelve: (occ_bool[rows,cols], mask_debug[H,W])
-    """
-    return occupancy_grid(board_bgr, rows, cols, mode="tight")
-
-
-def list_components(occ: np.ndarray, max_component_size: int = 8) -> List[List[Tuple[int,int]]]:
-    """
-    Lista componentes conectados (4-conectividad). Si un componente excede max_component_size,
-    se descarta y se marca COMPLETO como visitado para que no re-aparezca.
-    """
-    rows, cols = occ.shape
-    vis = np.zeros_like(occ, bool)
-    comps: List[List[Tuple[int,int]]] = []
-
-    def neighbors(r, c):
-        for dr, dc in [(-1,0),(1,0),(0,-1),(0,1)]:
-            rr, cc = r + dr, c + dc
-            if 0 <= rr < rows and 0 <= cc < cols:
-                yield rr, cc
-
-    for r in range(rows):
-        for c in range(cols):
-            if not occ[r, c] or vis[r, c]:
-                continue
-
-            # BFS completo del componente
-            q = [(r, c)]
-            vis[r, c] = True
-            comp = []
-
-            too_big = False
-            qi = 0
-            while qi < len(q):
-                rr, cc = q[qi]; qi += 1
-                comp.append((rr, cc))
-
-                if len(comp) > max_component_size:
-                    too_big = True
-                    # Aún así terminamos de expandir para marcar todo como visitado
-                for nr, nc in neighbors(rr, cc):
-                    if occ[nr, nc] and not vis[nr, nc]:
-                        vis[nr, nc] = True
-                        q.append((nr, nc))
-
-            if not too_big:
-                comps.append(comp)
-            else:
-                logging.debug(f"Componente descartado por tamaño: {len(comp)} > {max_component_size}")
-
-    return comps
-
-def remove_cells(occ: np.ndarray, cells: List[Tuple[int,int]]):
-    for r,c in cells:
-        if 0<=r<occ.shape[0] and 0<=c<occ.shape[1]: occ[r,c]=False
-
-def bounding_box(cells: [Tuple[int,int]]) -> Tuple[int,int,int,int]:
-    rs = [r for r,_ in cells]; cs = [c for _,c in cells]
-    return min(rs), min(cs), max(rs), max(cs)
-
-def _cell_rect(r: int, c: int,
-               grid_shape: Tuple[int, int],
-               img_shape: Tuple[int, int]) -> Tuple[int, int, int, int]:
-    """Devuelve (y0,y1,x0,x1) para la celda (r,c) usando límites pixel-perfect."""
-    rows, cols = int(grid_shape[0]), int(grid_shape[1])
-    H, W = img_shape[:2]
-    row_boundaries = np.linspace(0, H, rows + 1, dtype=int)
-    col_boundaries = np.linspace(0, W, cols + 1, dtype=int)
-    y0, y1 = row_boundaries[r], row_boundaries[r + 1]
-    x0, x1 = col_boundaries[c], col_boundaries[c + 1]
-    return y0, y1, x0, x1
-
-def _avg_sat_of_component(board_bgr: np.ndarray,
-                          
-                          comp: List[Tuple[int,int]],
-                          grid_shape: Tuple[int,int]) -> float:
-    """
-    Saturación mediana (HSV S) del centro de cada celda del componente.
-    'grid_shape' = (rows, cols) tomado de occ.shape para evitar None.
-    """
-    rows, cols = int(grid_shape[0]), int(grid_shape[1])
-    H, W = board_bgr.shape[:2]
-    
-    # Pixel-perfect grid calculation: distribute pixels evenly
-    row_boundaries = np.linspace(0, H, rows + 1, dtype=int)
-    col_boundaries = np.linspace(0, W, cols + 1, dtype=int)
-    
-    hsv = cv2.cvtColor(board_bgr, cv2.COLOR_BGR2HSV)
-    sats = []
-    for r, c in comp:
-        x0, x1 = col_boundaries[c], col_boundaries[c + 1]
-        y0, y1 = row_boundaries[r], row_boundaries[r + 1]
-        cx0, cx1 = x0 + int((x1 - x0) * 0.15), x1 - int((x1 - x0) * 0.15)
-        cy0, cy1 = y0 + int((y1 - y0) * 0.15), y1 - int((y1 - y0) * 0.15)
-        if cx1 > cx0 and cy1 > cy0:
-            cell_S = hsv[cy0:cy1, cx0:cx1, 1]
-            sats.append(float(np.median(cell_S)))
-    return float(np.mean(sats)) if sats else 0.0
-
-def _avg_val_of_component(board_bgr: np.ndarray,
-                          comp: List[Tuple[int,int]],
-                          grid_shape: Tuple[int,int]) -> float:
-    if board_bgr is None or not comp: return 0.0
-    hsv = cv2.cvtColor(board_bgr, cv2.COLOR_BGR2HSV)
-    vals = []
-    for r,c in comp:
-        y0,y1,x0,x1 = _cell_rect(r,c,grid_shape,hsv.shape)
-        patch = hsv[y0:y1, x0:x1, 2]  # V
-        if patch.size:
-            vals.append(float(np.median(patch)))
-    return float(np.median(vals)) if vals else 0.0
-
-def _split_merged_active_and_ghost(cells: List[Tuple[int,int]]) -> Tuple[List[Tuple[int,int]], List[Tuple[int,int]]]:
-    """Si `cells` contiene la pieza activa junto con su ghost, separa ambos conjuntos."""
-    if not cells or len(cells) <= 4:
-        return cells, []
-    cells_sorted = sorted(cells)
-    groups = [[cells_sorted[0]]]
-    for r, c in cells_sorted[1:]:
-        if r - groups[-1][-1][0] > 1:
-            groups.append([])
-        groups[-1].append((r, c))
-    if len(groups) == 1:
-        return cells, []
-    groups.sort(key=lambda g: min(r for r, _ in g))
-    active = groups[0]
-    ghost = [cell for g in groups[1:] for cell in g]
-    return active, ghost
-
-def detect_ghost_component(board_bgr: np.ndarray,
-                           occ: np.ndarray,
-                           piece_cells: List[Tuple[int,int]]) -> List[Tuple[int,int]]:
-    """
-    Detecta la sombra ('ghost') de la pieza activa:
-    * Debe estar por debajo de la pieza y compartir ≥1 columna.
-    * S (saturación) significativamente menor que la pieza real.
-    * V (valor/brightness) igual o mayor (ghost suele ser más claro).
-    * Agrupa fragmentos cercanos para reconstruir sombras partidas.
-    """
-    if board_bgr is None or not piece_cells: 
-        return []
-    rows, cols = occ.shape
-    grid_shape = (int(rows), int(cols))
-
-    active_sig = shape_signature(sorted(piece_cells)[:4])
-    r0a, c0a, r1a, c1a = bounding_box(piece_cells)
-    active_cols = set(c for _, c in piece_cells)
-
-    sat_active = _avg_sat_of_component(board_bgr, piece_cells, grid_shape)
-    val_active = _avg_val_of_component(board_bgr, piece_cells, grid_shape)
-
-    # umbrales robustos (ajustables)
-    SAT_DELTA_MIN = 8.0    # ghost debe ser menos saturado
-    V_DELTA_MIN   = 5.0    # y un poco más brillante
-    MAX_GHOST_SIZE = 6
-
-    comps = list_components(occ, max_component_size=12)
-    active_set = set(piece_cells)
-
-    cands = []
-    for comp in comps:
-        if set(comp) == active_set: 
-            continue
-        if len(comp) < 1 or len(comp) > MAX_GHOST_SIZE:
-            continue
-        r0,c0,r1,c1 = bounding_box(comp)
-        if r0 <= r1a:       # ghost siempre por debajo del top de la pieza real
-            continue
-        cols_comp = set(c for _,c in comp)
-        if len(active_cols & cols_comp) == 0:
-            continue
-
-        sat_comp = _avg_sat_of_component(board_bgr, comp, grid_shape)
-        val_comp = _avg_val_of_component(board_bgr, comp, grid_shape)
-        sat_diff = sat_active - sat_comp
-        val_diff = val_comp - val_active
-
-        if sat_diff >= SAT_DELTA_MIN and val_diff >= V_DELTA_MIN:
-            cands.append({
-                "comp": comp, "r0": r0,"c0":c0,"r1":r1,"c1":c1,
-                "cols": cols_comp, "sat": sat_comp, "val": val_comp,
-                "sat_diff": sat_diff, "val_diff": val_diff
-            })
-
-    if not cands:
-        return []
-
-    groups = _group_nearby_ghost_fragments(cands, max_distance=2)
-
-    # elige el mejor grupo: más cerca verticalmente y más parecido en forma
-    best=None; best_score=-1
-    for grp in groups:
-        cells = []; total_overlap=0; min_dy=1e9
-        for g in grp:
-            cells += g["comp"]
-            total_overlap += len(active_cols & g["cols"])
-            min_dy = min(min_dy, g["r0"] - r1a)
-        # firma opcional si hay suficientes celdas
-        if len(cells) >= 3:
-            if shape_signature(sorted(cells)[:4]) != active_sig:
-                continue
-        sat_comp = _avg_sat_of_component(board_bgr, cells, grid_shape)
-        val_comp = _avg_val_of_component(board_bgr, cells, grid_shape)
-        score = (total_overlap*3) + (sat_active - sat_comp) + (val_comp - val_active) + max(0, 8 - min_dy)
-        if score > best_score:
-            best_score = score; best = cells
-
-    if best:
-        logging.info(f"🫥 Ghost detectado: {len(best)} celdas (score={best_score:.1f})")
-    return best or []
-
-
-def _group_nearby_ghost_fragments(potential_ghosts: List[dict], max_distance: int = 2) -> List[List[dict]]:
-    """
-    Agrupa fragmentos de sombras que están espacialmente cercanos.
-    Usa distancia Manhattan para determinar proximidad.
-    """
-    if len(potential_ghosts) <= 1:
-        return [potential_ghosts]
-    
-    groups = []
-    visited = set()
-    
-    for i, ghost1 in enumerate(potential_ghosts):
-        if i in visited:
-            continue
-            
-        # Crear nuevo grupo con este fragmento
-        current_group = [ghost1]
-        visited.add(i)
-        
-        # Buscar fragmentos cercanos
-        for j, ghost2 in enumerate(potential_ghosts):
-            if j in visited or j == i:
-                continue
-                
-            # Calcular distancia entre bounding boxes
-            min_dist = _manhattan_distance_between_boxes(
-                (ghost1['r0'], ghost1['c0'], ghost1['r1'], ghost1['c1']),
-                (ghost2['r0'], ghost2['c0'], ghost2['r1'], ghost2['c1'])
-            )
-            
-            if min_dist <= max_distance:
-                current_group.append(ghost2)
-                visited.add(j)
-        
-        groups.append(current_group)
-        
-    logging.debug(f"Agrupación de sombras: {len(potential_ghosts)} fragmentos -> {len(groups)} grupos")
-    return groups
-
-
-def _manhattan_distance_between_boxes(box1: Tuple[int,int,int,int], 
-                                    box2: Tuple[int,int,int,int]) -> int:
-    """
-    Calcula la distancia Manhattan mínima entre dos bounding boxes.
-    """
-    r0_1, c0_1, r1_1, c1_1 = box1
-    r0_2, c0_2, r1_2, c1_2 = box2
-    
-    # Distancia horizontal
-    if c1_1 < c0_2:  # box1 está a la izquierda de box2
-        h_dist = c0_2 - c1_1
-    elif c1_2 < c0_1:  # box2 está a la izquierda de box1  
-        h_dist = c0_1 - c1_2
-    else:  # se solapan horizontalmente
-        h_dist = 0
-    
-    # Distancia vertical
-    if r1_1 < r0_2:  # box1 está arriba de box2
-        v_dist = r0_2 - r1_1
-    elif r1_2 < r0_1:  # box2 está arriba de box1
-        v_dist = r0_1 - r1_2  
-    else:  # se solapan verticalmente
-        v_dist = 0
-        
-    return h_dist + v_dist
-
-
-
-# ====================== Clasificación y simulación de pieza ======================
-
-PIECE_ORIENTS: Dict[str, List[List[Tuple[int,int]]]] = {
-    "I":[[(0,0),(1,0),(2,0),(3,0)], [(0,0),(0,1),(0,2),(0,3)]],
-    "O":[[(0,0),(0,1),(1,0),(1,1)]],
-    "T":[[(0,0),(0,1),(0,2),(1,1)], [(0,1),(1,0),(1,1),(2,1)],
-         [(1,0),(1,1),(1,2),(0,1)], [(0,0),(1,0),(1,1),(2,0)]],
-    "S":[[(0,1),(0,2),(1,0),(1,1)], [(0,0),(1,0),(1,1),(2,1)]],
-    "Z":[[(0,0),(0,1),(1,1),(1,2)], [(0,1),(1,0),(1,1),(2,0)]],
-    "J":[[(0,0),(1,0),(2,0),(2,1)], [(1,0),(1,1),(1,2),(0,0)],
-         [(0,0),(0,1),(1,1),(2,1)], [(0,2),(1,0),(1,1),(1,2)]],
-    "L":[[(0,1),(1,1),(2,1),(2,0)], [(0,0),(1,0),(1,1),(1,2)],
-         [(0,0),(0,1),(1,0),(2,0)], [(0,0),(0,1),(0,2),(1,2)]],
-}
-
-def shape_signature(coords: List[Tuple[int,int]])->Tuple[Tuple[int,int],...]:
-    r0=min(r for r,_ in coords); c0=min(c for _,c in coords)
-    norm=sorted([(r-r0,c-c0) for r,c in coords])
-    return tuple(norm)
-
-PIECE_SIGNATURES={k:[shape_signature(o) for o in v] for k,v in PIECE_ORIENTS.items()}
-
-def classify_piece(cells: List[Tuple[int,int]])->Optional[Tuple[str,int]]:
-    if not cells: return None
-    if len(cells)!=4: cells=sorted(cells)[:4]
-    sig=shape_signature(cells)
-    for p,sigs in PIECE_SIGNATURES.items():
-        for i,s in enumerate(sigs):
-            if sig==s: return p,i
-    return None
-
-def filter_ghost_pieces(board_bgr: np.ndarray,
-                        occ: np.ndarray,
-                        comps: List[List[Tuple[int,int]]],
-                        grid_shape: Tuple[int,int]=(20,10)) -> List[List[Tuple[int,int]]]:
-    """
-    Quita de 'comps' cualquier componente que cumpla las condiciones de ghost
-    respecto a la pieza más alta (ancla).
-    """
-    if not comps:
-        return comps
-    # ancla: componente válido más alto (menor r0)
-    anchor = min(comps, key=lambda c: bounding_box(c)[0])
-    r0a,_,r1a,_ = bounding_box(anchor)
-    rows, cols = grid_shape
-
-    # identificar ghost explícitamente usando la ancla
-    ghost_cells = detect_ghost_component(board_bgr, occ, anchor)
-    ghost_set = set(ghost_cells)
-
-    # métricas del ancla
-    sat_anchor = _avg_sat_of_component(board_bgr, anchor, grid_shape)
-    val_anchor = _avg_val_of_component(board_bgr, anchor, grid_shape)
-    cols_anchor = set(c for _,c in anchor)
-
-    SAT_DELTA_MIN = 8.0
-    V_DELTA_MIN   = 5.0
-
-    out=[]
-    removed=0
-    for comp in comps:
-        if comp is anchor:
-            out.append(comp); continue
-        if ghost_set and set(comp).issubset(ghost_set):
-            removed += 1
-            continue
-        r0, c0, r1, c1 = bounding_box(comp)
-        if r0 <= r1a:
-            out.append(comp); continue
-
-        # comparte columnas con ancla
-        if len(cols_anchor & set(c for _,c in comp)) == 0:
-            out.append(comp); continue
-
-        sat_c = _avg_sat_of_component(board_bgr, comp, grid_shape)
-        val_c = _avg_val_of_component(board_bgr, comp, grid_shape)
-        if (sat_anchor - sat_c) >= SAT_DELTA_MIN and (val_c - val_anchor) >= V_DELTA_MIN:
-            removed += 1
-            continue
-        out.append(comp)
-
-    if removed:
-        logging.info(f"🧹 Ghosts filtrados: {removed} componente(s) descartado(s)")
-    return out
-def _is_isolated_piece(comp: List[Tuple[int,int]], occ: np.ndarray, min_gap=1) -> bool:
-    """
-    Verifica si un componente está aislado (rodeado de celdas vacías).
-    Útil para distinguir piezas activas de piezas asentadas en stacks.
-    """
-    rows, cols = occ.shape
-    comp_set = set(comp)
-    
-    # Verificar que haya espacio vacío alrededor del componente
-    for r, c in comp:
-        # Verificar las 8 direcciones alrededor de cada celda del componente
-        for dr in [-1, 0, 1]:
-            for dc in [-1, 0, 1]:
-                if dr == 0 and dc == 0:
-                    continue
-                    
-                nr, nc = r + dr, c + dc
-                
-                # Si está dentro del tablero y no es parte del componente
-                if 0 <= nr < rows and 0 <= nc < cols and (nr, nc) not in comp_set:
-                    # Si hay una celda ocupada muy cerca, no está aislado
-                    if occ[nr, nc]:
-                        return False
-                        
-    # Verificar que tenga espacio libre debajo (importante para piezas activas)
-    bottom_cells = [(r, c) for r, c in comp if r == max(rr for rr, _ in comp)]
-    for r, c in bottom_cells:
-        # Verificar algunas filas debajo
-        for check_rows in range(1, min_gap + 1):
-            nr = r + check_rows
-            if nr < rows and occ[nr, c]:
-                return False  # Hay piezas muy cerca debajo
-                
-    return True
-
-def _is_part_of_bottom_stack(comp: List[Tuple[int,int]], occ: np.ndarray) -> bool:
-    """
-    Detecta si un componente es parte de un stack que llega hasta el fondo del tablero.
-    Piezas activas típicamente NO forman parte de stacks continuos desde el fondo.
-    """
-    rows, cols = occ.shape
-    
-    # Encontrar la fila más baja del componente
-    bottom_row = max(r for r, c in comp)
-    
-    # Si no está cerca del fondo, no puede ser parte del stack de fondo
-    if bottom_row < rows - 5:  # Si está 5+ filas arriba del fondo
-        return False
-        
-    # Verificar si hay continuidad desde el componente hasta el fondo
-    comp_cols = set(c for r, c in comp)
-    
-    for col in comp_cols:
-        # Para cada columna del componente, verificar si hay piezas continuas hasta el fondo
-        continuous_to_bottom = True
-        for check_row in range(bottom_row + 1, rows):
-            if not occ[check_row, col]:
-                continuous_to_bottom = False
-                break
-                
-        if continuous_to_bottom:
-            return True  # Al menos una columna es continua hasta el fondo
-            
-    return False
-
-def find_active_piece(occ: np.ndarray, board_bgr: np.ndarray=None) -> Optional[List[Tuple[int,int]]]:
-    """
-    Selección robusta de pieza activa:
-    1) Elimina ghost del conjunto de componentes usando color (HSV).
-    2) De lo restante, elige por puntuación: altura >> aislamiento >> tamaño/compacidad.
-    """
-    rows, cols = occ.shape
-    grid_shape = (rows, cols)
-
-    comps = list_components(occ, max_component_size=8)
-    if not comps:
-        logging.warning("No hay componentes en occ."); 
-        return None
-
-    # 1) eliminar ghost antes de puntuar
-    if board_bgr is not None and len(comps) >= 2:
-        comps = filter_ghost_pieces(board_bgr, occ, comps, grid_shape)
-
-    best=None; best_top=1e9; best_score=-1
-    for i, comp in enumerate(comps):
-        n = len(comp)
-        if not (2 <= n <= 6): 
-            continue
-        r0,c0,r1,c1 = bounding_box(comp)
-        width = c1-c0+1; height = r1-r0+1
-        if width>4 or height>4: 
-            continue
-        if not (0<=c0<cols and 0<=c1<cols and 0<=r0<rows): 
-            continue
-
-        in_upper = (r0 <= 10)
-
-        # aislamiento relativo
-        iso = _is_isolated_piece(comp, occ, min_gap=1)
-
-        # compactación
-        compact = n/(width*height)
-
-        # prioridad por altura muy fuerte
-        size_bonus = 4 if n==4 else (3 if n==3 else 1)
-        height_bonus = (100 - r0*5) if in_upper else ((50 - r0*3) if r0<=14 else (10 - r0*2))
-        isolation_bonus = 100 if (iso and in_upper) else (50 if iso else 0)
-        spawn_bonus = 30 if r0 <= 6 else 0
-        compact_bonus = 10*compact
-
-        score = height_bonus + isolation_bonus + spawn_bonus + 5*size_bonus + compact_bonus
-        if score > best_score or (score==best_score and r0 < best_top):
-            best = comp; best_score = score; best_top = r0
-
-    if not best:
-        logging.warning("❌ No se encontró pieza activa.")
-        return None
-
-    # 2) opcional: reportar ghost detectado (sin contaminar occ)
-    if board_bgr is not None:
-        ghost = detect_ghost_component(board_bgr, occ, best)
-        if ghost:
-            logging.info(f"Ghost confirmado (no se usará como activa): {ghost}")
-
-    return best
-
-# -------------------------- Simulación y heurística ---------------------------
-
-def drop_simulation(board: np.ndarray, shape: List[Tuple[int,int]], left_col: int):
-    rows,cols=board.shape
-    width=max(c for _,c in shape)+1
-    if left_col<0 or left_col+width>cols: return None
-    r=0
-    while True:
-        collided=False
-        for dr,dc in shape:
-            rr=r+dr; cc=left_col+dc
-            if rr>=rows or board[rr,cc]: collided=True; break
-        if collided:
-            r-=1
-            if r< -min(dr for dr,_ in shape): return None
-            break
-        r+=1
-    newb=board.copy()
-    for dr,dc in shape:
-        rr=r+dr; cc=left_col+dc
-        if 0<=rr<rows and 0<=cc<cols: newb[rr,cc]=True
-        else: return None
-    full=np.all(newb,axis=1); cleared=int(np.sum(full))
-    if cleared>0:
-        keep=~full; compact=newb[keep]
-        newb=np.vstack([np.zeros((rows-compact.shape[0], cols), dtype=bool), compact])
-    return newb, cleared
-
-def column_heights(board: np.ndarray)->np.ndarray:
-    rows,cols=board.shape
-    h=np.zeros(cols,int)
-    for c in range(cols):
-        col=board[:,c]; filled=np.where(col)[0]
-        h[c]=0 if filled.size==0 else (rows-filled[0])
-    return h
-
-def count_holes(board: np.ndarray)->int:
-    rows,cols=board.shape; holes=0
-    for c in range(cols):
-        col=board[:,c]; filled=np.where(col)[0]
-        if filled.size==0: continue
-        top=filled[0]; holes+=int(np.sum(~col[top+1:]))
-    return holes
-
-def bumpiness(h: np.ndarray)->int:
-    return int(np.sum(np.abs(np.diff(h))))
-
-def evaluate_board_advanced(board: np.ndarray, lines_cleared: int, 
-                           enable_tspin_detection=True, enable_combo_bonus=True) -> float:
-    """
-    Función de evaluación avanzada que considera T-spins, combos y patrones especiales
-    
-    Args:
-        board: Estado del tablero (20x10)
-        lines_cleared: Número de líneas limpiadas
-        enable_tspin_detection: Si detectar setups de T-spin
-        enable_combo_bonus: Si bonificar combos consecutivos
-    
-    Returns:
-        Score del estado del tablero
-    """
-    # Rewards básicos por líneas (mantenidos del original)
-    base_rewards = [0, 1_000_000, 3_000_000, 8_000_000, 20_000_000]
-    reward = base_rewards[min(lines_cleared, 4)]
-    
-    # Cálculos básicos
-    h = column_heights(board)
-    holes = count_holes(board)
-    bump = bumpiness(h)
-    agg_h = int(np.sum(h))
-    max_h = int(np.max(h))
-    
-    # Penalizaciones básicas (del config.json)
-    base_penalty = holes * 1500 + agg_h * 6 + bump * 40 + max_h * 20
-    
-    # === MEJORAS AVANZADAS ===
-    advanced_bonus = 0
-    
-    # 1. Bonus por setup de T-spin (detectar cavidades en forma de T)
-    if enable_tspin_detection:
-        tspin_bonus = detect_tspin_setups(board, h)
-        advanced_bonus += tspin_bonus
-    
-    # 2. Bonus por limpieza de wells (columnas profundas)
-    well_bonus = evaluate_well_clearing(board, h, lines_cleared)
-    advanced_bonus += well_bonus
-    
-    # 3. Penalización por dependencias (bloques que no se pueden limpiar fácilmente)
-    dependency_penalty = evaluate_dependencies(board, h)
-    advanced_bonus -= dependency_penalty
-    
-    # 4. Bonus por mantener superficie plana en zonas críticas
-    surface_bonus = evaluate_surface_flatness(h)
-    advanced_bonus += surface_bonus
-    
-    # 5. Bonus especial por quad/tetris setup
-    if lines_cleared == 4:
-        advanced_bonus += 5_000_000  # Bonus extra por tetris
-    
-    return reward + advanced_bonus - base_penalty
-
-def detect_tspin_setups(board: np.ndarray, heights: np.ndarray) -> float:
-    """Detecta posibles setups de T-spin en el tablero"""
-    tspin_bonus = 0
-    rows, cols = board.shape
-    
-    # Buscar patrones típicos de T-spin en las columnas
-    for col in range(1, cols-1):  # No en bordes
-        h_left = heights[col-1] if col > 0 else 0
-        h_center = heights[col]
-        h_right = heights[col+1] if col < cols-1 else 0
-        
-        # Patrón de cavidad para T-spin: centro más bajo que los lados
-        if h_center < h_left-1 and h_center < h_right-1:
-            # Verificar que hay espacio para T-spin
-            if h_center < rows-3:  # Al menos 3 filas libres arriba
-                cavity_depth = min(h_left, h_right) - h_center
-                if cavity_depth >= 2:
-                    # Bonus por setup de T-spin potencial
-                    tspin_bonus += cavity_depth * 500_000
-    
-    return tspin_bonus
-
-def evaluate_well_clearing(board: np.ndarray, heights: np.ndarray, lines_cleared: int) -> float:
-    """Evalúa la limpieza efectiva de wells (columnas profundas)"""
-    well_bonus = 0
-    
-    # Detectar wells (columnas significativamente más bajas que las adyacentes)
-    for col in range(len(heights)):
-        h_current = heights[col]
-        h_left = heights[col-1] if col > 0 else h_current
-        h_right = heights[col+1] if col < len(heights)-1 else h_current
-        
-        # Si es un well (más bajo que ambos lados)
-        if h_current < h_left-2 and h_current < h_right-2:
-            well_depth = min(h_left, h_right) - h_current
-            
-            # Si se limpiaron líneas y era un well profundo, bonus
-            if lines_cleared > 0 and well_depth >= 3:
-                well_bonus += well_depth * lines_cleared * 200_000
-    
-    return well_bonus
-
-def evaluate_dependencies(board: np.ndarray, heights: np.ndarray) -> float:
-    """Penaliza configuraciones donde bloques dependen mucho de otros"""
-    penalty = 0
-    rows, cols = board.shape
-    
-    # Contar bloques "flotantes" o difíciles de limpiar
-    for col in range(cols):
-        for row in range(int(heights[col])):
-            if board[rows-1-row, col] == 1:  # Si hay un bloque
-                # Verificar si tiene bloques encima que lo protegen
-                blocks_above = int(heights[col] - row - 1)
-                if blocks_above > 3:  # Muchos bloques encima
-                    penalty += blocks_above * 10_000
-    
-    return penalty
-
-def evaluate_surface_flatness(heights: np.ndarray) -> float:
-    """Bonus por mantener superficie relativamente plana"""
-    if len(heights) < 2:
-        return 0
-    
-    # Calcular varianza de alturas (menor = más plano)
-    height_variance = np.var(heights)
-    
-    # Bonus inversamente proporcional a la varianza
-    flatness_bonus = max(0, 1_000_000 - height_variance * 50_000)
-    
-    return flatness_bonus
-
-def evaluate_board(board: np.ndarray, lines_cleared:int)->float:
-    # Sprint 3 min: recompensa brutal a limpiar ahora mismo
-    reward = [0, 1_000_000, 3_000_000, 8_000_000, 20_000_000][lines_cleared]
-    h=column_heights(board)
-    holes=count_holes(board); bump=bumpiness(h)
-    agg_h=int(np.sum(h)); max_h=int(np.max(h))
-    return reward - (holes*1500 + agg_h*6 + bump*40 + max_h*20)
-
-class OneStepPolicy:
-    def choose(self, board_stack: np.ndarray, piece: str)->Optional[Tuple[int,int]]:
-        best=None; best_score=-1e18
-        for oi,shape in enumerate(PIECE_ORIENTS[piece]):
-            width=max(c for _,c in shape)+1
-            for left in range(0, 10-width+1):
-                sim=drop_simulation(board_stack, shape, left)
-                if sim is None: continue
-                newb, cleared = sim
-                score=evaluate_board(newb, cleared)
-                if score>best_score:
-                    best_score=score; best=(oi,left)
-        return best
-
-class MultiStepPolicy:
-    """Política avanzada que considera múltiples movimientos por adelantado (lookahead)"""
-    
-    def __init__(self, lookahead_depth=2, pieces_preview=None):
-        self.lookahead_depth = max(1, min(lookahead_depth, 3))  # Limite razonable 1-3
-        self.pieces_preview = pieces_preview or []
-        
-    def set_pieces_preview(self, pieces: List[str]):
-        """Configura la preview de piezas futuras si está disponible"""
-        self.pieces_preview = pieces[:self.lookahead_depth]
-    
-    def choose(self, board_stack: np.ndarray, piece: str) -> Optional[Tuple[int, int]]:
-        """
-        Elige el mejor movimiento considerando múltiples pasos adelante
-        
-        Args:
-            board_stack: Estado actual del tablero
-            piece: Pieza actual
-        
-        Returns:
-            Tupla (orientación, columna_izquierda) o None si no hay movimiento válido
-        """
-        if self.lookahead_depth == 1 or not self.pieces_preview:
-            # Fallback a política simple si no hay lookahead
-            return self._choose_single_step(board_stack, piece)
-        
-        # Evaluación multi-step
-        best_action = None
-        best_score = -1e18
-        
-        # Evaluar todas las posibles acciones para la pieza actual
-        for oi, shape in enumerate(PIECE_ORIENTS[piece]):
-            width = max(c for _, c in shape) + 1
-            for left in range(0, 10 - width + 1):
-                # Simular movimiento actual
-                sim = drop_simulation(board_stack, shape, left)
-                if sim is None:
-                    continue
-                    
-                new_board, lines_cleared = sim
-                
-                # Evaluación multi-step recursiva
-                total_score = self._evaluate_sequence(
-                    new_board, 
-                    lines_cleared,
-                    self.pieces_preview[:self.lookahead_depth-1], 
-                    depth=1
-                )
-                
-                if total_score > best_score:
-                    best_score = total_score
-                    best_action = (oi, left)
-        
-        return best_action
-    
-    def _choose_single_step(self, board_stack: np.ndarray, piece: str) -> Optional[Tuple[int, int]]:
-        """Implementación de un solo paso (igual que OneStepPolicy)"""
-        best = None
-        best_score = -1e18
-        
-        for oi, shape in enumerate(PIECE_ORIENTS[piece]):
-            width = max(c for _, c in shape) + 1
-            for left in range(0, 10 - width + 1):
-                sim = drop_simulation(board_stack, shape, left)
-                if sim is None:
-                    continue
-                newb, cleared = sim
-                score = evaluate_board(newb, cleared)
-                if score > best_score:
-                    best_score = score
-                    best = (oi, left)
-        return best
-    
-    def _evaluate_sequence(self, board: np.ndarray, lines_cleared: int, 
-                          remaining_pieces: List[str], depth: int) -> float:
-        """
-        Evalúa recursivamente una secuencia de movimientos futuros
-        
-        Args:
-            board: Estado del tablero después del movimiento actual
-            lines_cleared: Líneas limpiadas por el movimiento actual
-            remaining_pieces: Piezas restantes a evaluar
-            depth: Profundidad actual en la recursión
-        
-        Returns:
-            Score total de la secuencia
-        """
-        # Score base del estado actual
-        current_score = evaluate_board(board, lines_cleared)
-        
-        # Si no hay más piezas o alcanzamos profundidad máxima
-        if not remaining_pieces or depth >= self.lookahead_depth:
-            return current_score
-        
-        # Evaluar la siguiente pieza
-        next_piece = remaining_pieces[0]
-        remaining = remaining_pieces[1:]
-        
-        best_future_score = -1e18
-        valid_moves_found = False
-        
-        # Probar todos los movimientos posibles para la siguiente pieza
-        for oi, shape in enumerate(PIECE_ORIENTS[next_piece]):
-            width = max(c for _, c in shape) + 1
-            for left in range(0, 10 - width + 1):
-                sim = drop_simulation(board, shape, left)
-                if sim is None:
-                    continue
-                    
-                valid_moves_found = True
-                future_board, future_cleared = sim
-                
-                # Recursión para evaluar movimientos futuros
-                future_score = self._evaluate_sequence(
-                    future_board, 
-                    future_cleared,
-                    remaining, 
-                    depth + 1
-                )
-                
-                best_future_score = max(best_future_score, future_score)
-        
-        # Si no hay movimientos válidos en el futuro, penalizar
-        if not valid_moves_found:
-            return current_score - 1e10  # Penalización severa por bloqueo
-        
-        # Combinar score actual con score futuro (con descuento por profundidad)
-        discount_factor = 0.85 ** depth  # Descuento temporal
-        return current_score + discount_factor * best_future_score
-
-
-# =============================== Gestos táctiles ===============================
-
-@dataclass
-class GestureZones:
-    rotate_xy: Tuple[int,int]
-    mid_band_y: int
-    drop_path: Tuple[int,int,int,int]  # x,y1->x,y2
-
-def compute_gesture_zones(board: BoardRect)->GestureZones:
-    xc = board.x0 + board.w//2
-    # Rotación arriba para no interferir con movimiento
-    rotate = (xc, int(board.y0 + 0.10*board.h))
-    # Movimiento en banda baja (evita activar rotación)
-    mid_band_y = int(board.y0 + 0.70*board.h)
-    # Hard drop profundo
-    drop = (xc, int(board.y0 + 0.50*board.h), xc, int(board.y0 + 0.95*board.h))
-    return GestureZones(rotate_xy=rotate, mid_band_y=mid_band_y, drop_path=drop)
-
-def column_center_x(board: BoardRect, col: float)->int:
-    cw=board.w/10.0
-    return int(board.x0+(col+0.5)*cw)
-
-def rotate_action(backend: ScreenBackend, zones: GestureZones):
-    x,y=zones.rotate_xy
-    tap_x, tap_y = x+jitter(3), y+jitter(3)
-    hold_time = random.randint(80,120)
-    logging.info(f"🔄 Ejecutando rotación en ({tap_x},{tap_y}) por {hold_time}ms")
-    # Tap más largo y con menos jitter para mayor confiabilidad
-    backend.tap(tap_x, tap_y, hold_ms=hold_time)
-    logging.debug("Rotación completada")
-
-def move_piece_to_column(backend: ScreenBackend, zones: GestureZones, board: BoardRect,
-                         piece_cells: List[Tuple[int,int]], target_col:int):
-    """Mueve con swipes más grandes y cálculo de posición mejorado."""
-    try:
-        # Usar bounding box en lugar de promedio para mejor precisión
-        r0, c0, r1, c1 = bounding_box(piece_cells)
-        cur_col = c0  # usar columna izquierda como referencia
-        logging.debug(f"Pieza actual en columnas {c0}-{c1}, moviendo hacia columna {target_col}")
-    except Exception:
-        cur_col = 5
-        logging.warning("Error calculando posición actual, usando columna 5 por defecto")
-    
-    delta = int(target_col - cur_col)
-    if delta == 0: 
-        logging.debug("Ya en posición correcta, no se necesita movimiento")
-        return
-        
-    steps = abs(delta)
-    dir_sign = 1 if delta > 0 else -1
-    y = zones.mid_band_y + jitter(4)
-    cw = board.w/10.0
-    dx = int(1.1*cw) * dir_sign  # aumentado de 0.7 a 1.1 celdas
-    x = int(board.x0 + (cur_col + 0.5)*cw)
-    
-    logging.info(f"⬅️➡️ Moviendo {steps} pasos hacia {'derecha' if dir_sign > 0 else 'izquierda'} (delta={delta})")
-    for i in range(steps):
-        duration = random.randint(70,110)  # duración ligeramente mayor
-        swipe_x1, swipe_x2 = int(x), int(x + dx)
-        logging.debug(f"  Swipe {i+1}/{steps}: ({swipe_x1},{y}) -> ({swipe_x2},{y}) en {duration}ms")
-        backend.swipe(swipe_x1, y, swipe_x2, y, duration_ms=duration)
-        x += dx
-        time.sleep(0.025)  # pausa ligeramente mayor
-    logging.debug(f"Movimiento completado ({steps} swipes)")
-
-def drop_action(backend: ScreenBackend, zones: GestureZones):
-    x1,y1,x2,y2=zones.drop_path
-    drop_x1, drop_y1 = x1+jitter(5), y1+jitter(5)
-    drop_x2, drop_y2 = x2+jitter(5), y2+jitter(5)
-    duration = random.randint(90,130)
-    logging.info(f"📧 Ejecutando hard drop: ({drop_x1},{drop_y1}) -> ({drop_x2},{drop_y2}) en {duration}ms")
-    backend.swipe(drop_x1, drop_y1, drop_x2, drop_y2, duration_ms=duration)
-    logging.debug("Hard drop completado")
-
-
-# =========================== Control una-vez-por-pieza ==========================
-
-class PieceTracker:
-    def __init__(self):
-        self.last_sig=None
-        self.last_pos=None  # (fila, columna) de la pieza anterior
-        self.acted=False
-        self.last_action_t=0.0
-        self.action_timeout=1.5  # timeout para reintento si la pieza no se mueve
-        self.position_history=[]  # historial de posiciones para detectar movimiento
-        self.max_history=5  # mantener últimas 5 posiciones
-        
-    def is_new(self, cells: List[Tuple[int,int]])->bool:
-        if not cells: 
-            return False
-            
-        try:
-            r0, c0, r1, c1 = bounding_box(cells)
-            sig = shape_signature(sorted(cells)[:4])
-            current_pos = (r0, c0)
-            current_time = time.time()
-            
-            # Agregar posición al historial
-            self.position_history.append((current_pos, current_time))
-            if len(self.position_history) > self.max_history:
-                self.position_history.pop(0)
-            
-            # Es nueva pieza si:
-            # 1. Es la primera pieza detectada
-            # 2. Tiene una forma diferente
-            # 3. Apareció en una posición muy diferente (nueva pieza spawneada)
-            # 4. Ha pasado mucho tiempo sin acción exitosa
-            # 5. La pieza no se ha movido después de actuar (comando falló)
-            
-            is_new_piece = False
-            reason = ""
-            
-            if self.last_sig is None or self.last_pos is None:
-                is_new_piece = True
-                reason = "Primera pieza detectada"
-            elif sig != self.last_sig:
-                is_new_piece = True  
-                reason = f"Forma diferente: {sig} vs {self.last_sig}"
-            elif abs(r0 - self.last_pos[0]) > 4:  # salto grande en altura (aumentado de 3 a 4)
-                is_new_piece = True
-                reason = f"Salto de altura: {r0} vs {self.last_pos[0]}"
-            elif r0 < self.last_pos[0] - 1:  # pieza apareció más arriba (nueva spawn)
-                is_new_piece = True
-                reason = f"Nueva spawn detectada: {r0} vs {self.last_pos[0]}"
-            elif (current_time - self.last_action_t) > self.action_timeout:
-                # Verificar si la pieza se ha movido después de actuar
-                if self.acted and len(self.position_history) >= 3:
-                    # Comparar posiciones recientes para detectar movimiento
-                    recent_positions = [pos for pos, _ in self.position_history[-3:]]
-                    if all(pos == recent_positions[0] for pos in recent_positions):
-                        # La pieza no se ha movido - probablemente el comando falló
-                        is_new_piece = True
-                        reason = "Pieza no se movió después de actuar - reintentando"
-                    else:
-                        reason = "Pieza se está moviendo normalmente"
-                elif not self.acted:
-                    is_new_piece = True
-                    reason = "Timeout sin acción previa"
-                else:
-                    reason = "Esperando movimiento de pieza"
-            
-            # Log detallado para debugging
-            if (current_time - getattr(self, '_last_log_time', 0)) > 0.5:  # log cada 0.5s
-                self._last_log_time = current_time
-                pos_history_str = " -> ".join([f"({r},{c})" for (r,c), _ in self.position_history[-3:]])
-                logging.debug(f"Tracker: {reason} | Pos: {pos_history_str} | Acted: {self.acted} | Time since action: {current_time - self.last_action_t:.1f}s")
-                
-            if is_new_piece:
-                logging.info(f"🎯 Nueva pieza para actuar: {reason}")
-                self.last_sig = sig
-                self.last_pos = current_pos
-                self.acted = False
-                self.last_action_t = current_time
-                self.position_history = [(current_pos, current_time)]  # reset history
-                return True
-            else:
-                # Actualizar posición actual pero no actuar
-                self.last_pos = current_pos
-                return False
-                
-        except Exception as e:
-            logging.warning(f"Error en piece tracker: {e}")
-            return False
-    
-    def mark_acted(self):
-        """Marca que se actuó sobre la pieza actual"""
-        self.acted = True
-        self.last_action_t = time.time()
-        logging.debug("Pieza marcada como actuada")
-
-
-# ============================ Lógica principal / loop ============================
-
-def safe_draw_grid_overlay(crop: np.ndarray, occ: np.ndarray, piece_cells: List[Tuple[int,int]]=None, ghost_cells: List[Tuple[int,int]]=None)->np.ndarray:
-    """devuelve una copia con celdas ocupadas marcadas y pieza activa destacada (debug visual)."""
-    vis = crop.copy()
-    rows, cols = occ.shape
-    h, w = vis.shape[:2]
-    
-    # Pixel-perfect grid calculation: distribute pixels evenly
-    row_boundaries = np.linspace(0, h, rows + 1, dtype=int)
-    col_boundaries = np.linspace(0, w, cols + 1, dtype=int)
-    
-    # Convertir piece_cells y ghost_cells a sets para lookup rápido
-    active_cells = set(piece_cells) if piece_cells else set()
-    ghost_cells_set = set(ghost_cells) if ghost_cells else set()
-    
-    for r in range(rows):
-        for c in range(cols):
-            # Use pixel-perfect boundaries
-            x0, x1 = col_boundaries[c], col_boundaries[c + 1]
-            y0, y1 = row_boundaries[r], row_boundaries[r + 1]
-            
-            # Asegurar coordenadas válidas (no debería ser necesario con linspace, pero por seguridad)
-            x1 = max(x1, x0 + 1)
-            y1 = max(y1, y0 + 1)
-            
-            # Grid lines removed for perfect alignment
-            
-            # Pintar ghost cells en cyan/azul claro (NO aparecen en la máscara)
-            if (r,c) in ghost_cells_set:
-                cv2.rectangle(vis, (x0+2,y0+2), (x1-2,y1-2), (255,255,0), 2)  # Cyan
-                cv2.putText(vis, "G", (x0+3, y0+12), cv2.FONT_HERSHEY_SIMPLEX, 0.3, (0,0,0), 1)
-            elif occ[r,c]:
-                if (r,c) in active_cells:
-                    # Pieza activa en verde brillante
-                    cv2.rectangle(vis, (x0+2,y0+2), (x1-2,y1-2), (0,255,0), 3)
-                    # Agregar número de columna en el centro
-                    cv2.putText(vis, str(c), (x0+5, y0+15), cv2.FONT_HERSHEY_SIMPLEX, 0.4, (255,255,255), 1)
-                else:
-                    # Piezas fijas en rojo
-                    cv2.rectangle(vis, (x0+2,y0+2), (x1-2,y1-2), (0,0,255), 2)
-    
-    # Agregar información de texto en la parte superior
-    if piece_cells:
-        try:
-            r0, c0, r1, c1 = bounding_box(piece_cells)
-            info_text = f"Pieza: filas {r0}-{r1}, cols {c0}-{c1}"
-            cv2.putText(vis, info_text, (5, 20), cv2.FONT_HERSHEY_SIMPLEX, 0.5, (255,255,0), 1)
-        except Exception:
-            pass
-    
-    return vis
-
-def main():
-    ap=argparse.ArgumentParser()
-    ap.add_argument("--serial", type=str, default=None)
-    ap.add_argument("--backend", choices=["adb","scrcpy","hybrid"], default="adb")
-    ap.add_argument("--rect", type=parse_rect, default=None, help="Rectángulo del tablero (x,y,w,h). Si no se especifica, usa configuración del dispositivo")
-    ap.add_argument("--device", type=str, default="default", help="Tipo de dispositivo (samsung, pixel, oneplus, etc.)")
-    ap.add_argument("--config", type=str, default="config.json", help="Archivo de configuración JSON")
-    ap.add_argument("--fps", type=int, default=None, help="FPS del loop principal")
-    ap.add_argument("--session-sec", type=int, default=None, help="Duración de la sesión en segundos")
-    ap.add_argument("--verbose", action="store_true")
-    ap.add_argument("--debug-vision", action="store_true", help="Guarda imágenes de depuración en la carpeta 'tetris_debug'")
-    ap.add_argument("--list-devices", action="store_true", help="Lista dispositivos disponibles en la configuración")
-    ap.add_argument("--use-bot-class", action="store_true", help="Usa el orquestador TetrisBot (experimental)")
-    ap.add_argument("--auto-calibrate", action="store_true", help="Realiza calibración automática del rectángulo del tablero")
-    ap.add_argument("--multistep-policy", action="store_true", help="Usa MultiStepPolicy avanzada con lookahead")
-    ap.add_argument("--advanced-evaluation", action="store_true", help="Usa evaluación avanzada con T-spins y combos")
-    ap.add_argument("--monitor-performance", action="store_true", help="Habilita monitoreo y exportación de métricas de rendimiento")
-    args=ap.parse_args()
-
-    # Cargar configuración
-    config = TetrisConfig(args.config)
-    
-    # Lista dispositivos si se solicita
-    if args.list_devices:
-        devices = config.list_available_devices()
-        print("Dispositivos disponibles en la configuración:")
-        for device in devices:
-            rect = config.get_device_rect(device)
-            print(f"  {device}: rect={rect}")
-        return
-
-    setup_logging(args.verbose)
-
-    # Obtener parámetros desde configuración con overrides por CLI
-    rect = args.rect if args.rect else config.get_device_rect(args.device)
-    fps = args.fps if args.fps else config.get_gameplay_param("fps", 10)
-    session_sec = args.session_sec if args.session_sec else config.get_gameplay_param("session_sec", 185)
-    
-    # Override para MultiStepPolicy si se especifica por CLI
-    if args.multistep_policy:
-        config.config.setdefault("gameplay", {})["use_multistep_policy"] = True
-        logging.info("🧠 MultiStepPolicy habilitada por argumento CLI")
-    
-    # Override para evaluación avanzada si se especifica por CLI
-    if args.advanced_evaluation:
-        config.config.setdefault("evaluation", {})["use_advanced_evaluation"] = True
-        logging.info("⚡ Evaluación avanzada habilitada por argumento CLI")
-    
-    logging.info(f"Configuración cargada: device={args.device}, rect={rect}, fps={fps}")
-
-    if args.debug_vision:
-        if not os.path.exists("tetris_debug"):
-            os.makedirs("tetris_debug")
-        logging.info("Modo de depuración visual ACTIVADO. Imágenes se guardarán en 'tetris_debug/'")
-
-    if args.backend=="adb": backend=ADBBackend(args.serial)
-    elif args.backend=="scrcpy":
-        if not SCRCPY_DEPS_OK: logging.error("scrcpy backend requiere pyautogui/pygetwindow/mss"); sys.exit(1)
-        backend=ScrcpyBackend(args.serial)
-    else: backend=HybridBackend(args.serial)
-
-    logging.info(f"Backend solicitado: {args.backend}")
-    backend.connect()
-    dev_w,dev_h=backend.get_resolution()
-    
-    # Calibración automática si se solicita
-    if args.auto_calibrate:
-        logging.info("🎯 Iniciando calibración automática...")
-        auto_rect = auto_calibrate_board_rect(backend, config)
-        if auto_rect:
-            board = auto_rect
-            logging.info(f"✅ Calibración automática exitosa: x={board.x0}, y={board.y0}, w={board.w}, h={board.h}")
-            # Convertir a porcentajes para mostrar
-            auto_pct = (board.x0/dev_w, board.y0/dev_h, board.w/dev_w, board.h/dev_h)
-            logging.info(f"📐 Rectángulo en porcentajes: {auto_pct[0]:.3f},{auto_pct[1]:.3f},{auto_pct[2]:.3f},{auto_pct[3]:.3f}")
-            logging.info("💡 Sugerencia: Guarda este rectángulo en tu configuración para futuros usos")
-        else:
-            logging.warning("⚠️ Calibración automática falló, usando configuración por defecto")
-            board = get_board_rect_from_percent((dev_w,dev_h), rect)
-    else:
-        board = get_board_rect_from_percent((dev_w,dev_h), rect)
-    
-    logging.info(f"Rect del pozo: x={board.x0}, y={board.y0}, w={board.w}, h={board.h}")
-
-    # Opción experimental: usar orquestador TetrisBot
-    if args.use_bot_class:
-        logging.info("🤖 Modo experimental: Usando orquestador TetrisBot")
-        try:
-            _ = TetrisBot(config, backend, board)
-            # Por ahora, el orquestador solo se inicializa pero no ejecuta
-            logging.info("✅ TetrisBot inicializado correctamente")
-            logging.info("⚠️  El orquestador completo estará disponible en una versión futura")
-            logging.info("🔄 Continuando con modo híbrido...")
-        except Exception as e:
-            logging.error(f"❌ Error inicializando TetrisBot: {e}")
-            logging.info("🔄 Continuando con modo clásico...")
-
-    zones=compute_gesture_zones(board)
-
-    dt=1.0/float(clamp(fps,3,15))
-    logging.info(f"Loop a ~{1.0/dt:.1f} FPS (dt={dt:.3f}s). Ctrl+C para salir.")
-
-    # Inicializar sistema modular (MIGRACIÓN GRADUAL)
-    vision_system = TetrisVision(config)
-    controller_system = TetrisController(backend, zones, config)
-    game_system = TetrisGame(config)
-    
-    start=time.time()
-    frame_count = 0
-    last_wake_t = 0.0  # throttle de taps cuando no hay pieza
-    try:
-        while True:
-            t0=time.time()
-            frame=backend.get_screen()
-            frame_h, frame_w = frame.shape[:2]
-            
-            # Expansión dinámica del board para capturar fila inferior completa
-            # Añadir 8% extra de altura para asegurar cobertura completa de la fila inferior
-            expansion_factor = 1.00  # No expansion to keep grid within game board boundaries
-            expanded_h = int(board.h * expansion_factor)
-            max_y = min(board.y0 + expanded_h, frame_h)
-            actual_h = max_y - board.y0
-            
-            if frame_count == 0:  # Solo log una vez
-                logging.info(f"🔧 Board expansion: original h={board.h} → expanded h={actual_h} (+{actual_h-board.h} pixels)")
-            
-            crop=frame[board.y0:max_y, board.x0:board.x0+board.w]
-            
-            # Validar tamaño del crop periódicamente
-            if frame_count % 120 == 0:  # Cada 2 minutos a 60 FPS
-                crop_h, crop_w = crop.shape[:2]
-                expected_cell_h = crop_h / 20.0
-                expected_cell_w = crop_w / 10.0
-                expansion_pixels = actual_h - board.h
-                logging.info(f"🖼️ Board crop validation: {crop_h}x{crop_w} pixels")
-                logging.info(f"   Expected cell size: {expected_cell_w:.1f}x{expected_cell_h:.1f} pixels")
-                logging.info(f"   Board rectangle: x={board.x0}, y={board.y0}, w={board.w}, h={board.h}")
-                logging.info(f"   Expansion applied: +{expansion_pixels} pixels ({expansion_pixels/expected_cell_h:.1f} rows worth)")
-                
-                # Verificar que el crop tenga suficiente altura para 20 filas
-                min_required_height = 200  # mínimo razonable para 20 filas
-                if crop_h < min_required_height:
-                    logging.warning(f"⚠️ Crop height ({crop_h}) may be too small for 20 rows!")
-
-            # MIGRACIÓN GRADUAL: Usar sistema modular para análisis
-            board_analysis = vision_system.analyze_board(crop, rows=20, cols=10)
-            occ = board_analysis.occupancy_grid
-            debug_mask = board_analysis.debug_mask
-            piece_cells = board_analysis.active_piece
-            occupation_rate = board_analysis.occupation_rate
-            
-            # Mantener variables compatibles para el resto del código
-            num_occupied = int(occ.sum())
-            rows, cols = occ.shape
-            total_cells = rows * cols
-            
-            # Validar cobertura completa del tablero
-            if rows != 20 or cols != 10:
-                logging.warning(f"Dimensiones de tablero inesperadas: {rows}x{cols} (esperado: 20x10)")
-            
-            # Análisis detallado de la ocupación de filas inferiores
-            if rows >= 3:
-                bottom_3_rows = occ[-3:, :]  # Últimas 3 filas
-                row_occupancy = [np.sum(bottom_3_rows[i, :]) for i in range(3)]
-                total_bottom_occupied = np.sum(bottom_3_rows)
-
-                if frame_count % 30 == 0 or total_bottom_occupied > 0:  # Log más frecuente si hay ocupación
-                    logging.info("🎯 Bottom rows analysis:")
-                    logging.info(f"   Row {rows-3}: {row_occupancy[0]}/{cols} occupied")
-                    logging.info(f"   Row {rows-2}: {row_occupancy[1]}/{cols} occupied")
-                    logging.info(f"   Row {rows-1} (bottom): {row_occupancy[2]}/{cols} occupied")
-                    logging.info(f"   Total bottom 3 rows: {total_bottom_occupied}/{cols*3} occupied")
-
-                # Advertir si hay patrones sospechosos
-                if row_occupancy[2] == 0 and (row_occupancy[0] > 0 or row_occupancy[1] > 0):
-                    logging.warning("⚠️ SUSPICIOUS: Upper rows have pieces but bottom row is empty!")
-                    logging.warning("💡 This may indicate the board crop is missing the bottom row!")
-                    logging.warning(f"🔧 Current expansion: {expansion_factor:.2f}x (add +{(expansion_factor-1)*100:.0f}%)")
-
-                    # Sugerir mayor expansión si el patrón persiste
-                    if frame_count > 300:  # Después de 5 segundos
-                        logging.error("🚨 PERSISTENT BOTTOM ROW ISSUE - Consider increasing expansion_factor to 1.10 or higher!")
-            else:
-                bottom_row_occupied = np.sum(occ[-1, :]) if rows > 0 else 0
-                logging.debug(f"Bottom row: {bottom_row_occupied}/{cols} occupied")
-            
-            # Validar si es un estado de juego razonable
-          
-            if occupation_rate > 0.70:
-                logging.warning(f"Alta ocupación: {num_occupied}/{total_cells} ({occupation_rate:.1%}) → recalibrando (tight)")
-                occ_tight, debug_mask_tight = occupancy_grid_tight(crop, rows, cols)
-                rate_tight = occ_tight.sum() / total_cells
-
-                if (rate_tight < occupation_rate) and (rate_tight <= 0.70):
-                    occ, debug_mask = occ_tight, debug_mask_tight
-                    occupation_rate = rate_tight
-                    piece_cells = find_active_piece(occ, crop)
-                    logging.warning(f"Recalibrado OK: ocupación ahora {occupation_rate:.1%}")
-                else:
-                    # Si hay una pieza válida detectada, no bloquees el juego
-                    if piece_cells and 2 <= len(piece_cells) <= 4:
-                        logging.warning(f"Alta ocupación ({occupation_rate:.1%}) pero pieza válida; continuo.")
-                    else:
-                        logging.error("Estado de juego inválido tras recalibración → salto frame")
-                        time.sleep(0.05)
-                        continue
-
-            elif occupation_rate < 0.02:
-                logging.debug(f"Tablero casi vacío: {num_occupied}/{total_cells} ({occupation_rate:.1%})")
-                
-            # --- Debug visual mejorado ---
-            if args.debug_vision and frame_count < 50:  # más frames de debug
-                cv2.imwrite(f"tetris_debug/{frame_count:03d}_crop.png", crop)
-                cv2.imwrite(f"tetris_debug/{frame_count:03d}_mask.png", debug_mask)
-                
-                # Grid con información de pieza activa y ghost (USANDO ANÁLISIS MODULAR)
-                ghost_cells = board_analysis.ghost_piece or []
-                grid_img = safe_draw_grid_overlay(crop, occ, piece_cells, ghost_cells)
-                cv2.imwrite(f"tetris_debug/{frame_count:03d}_grid.png", grid_img)
-                
-                # Log adicional para debug (USANDO ANÁLISIS MODULAR)
-                num_components = board_analysis.components_found
-                piece_info = f", pieza: {len(piece_cells)} celdas" if piece_cells else ", sin pieza"
-                ghost_info = f", ghost: {len(ghost_cells)} celdas" if ghost_cells else ", sin ghost"
-                logging.debug(f"Frame {frame_count}: {num_occupied}/{total_cells} celdas ocupadas ({occupation_rate:.1%}), {num_components} componentes{piece_info}{ghost_info}")
-                
-                frame_count += 1
-
-            if piece_cells is None:
-                # No spam de taps: deja respirar y sigue
-                now = time.time()
-                if (now - last_wake_t) > 0.35:
-                    last_wake_t = now
-                    if frame_count % 30 == 0:  # log cada 30 frames sin pieza
-                        logging.info("Esperando nueva pieza...")
-                time.sleep(0.05)
-                # siguiente frame
-                sleep=dt-(time.time()-t0)
-                if sleep>0: time.sleep(sleep)
-                if session_sec and (time.time()-start)>session_sec: break
-                continue
-
-            # tablero sin pieza NI ghost (para simular) - USANDO ANÁLISIS MODULAR
-            ghost_cells = board_analysis.ghost_piece or []
-            stack = occ.copy()
-            remove_cells(stack, piece_cells)
-            if ghost_cells:
-                logging.info(f"🫥 Ghost detectado: {len(ghost_cells)} celdas — excluido del stack")
-                remove_cells(stack, ghost_cells)
-            cls_cur=classify_piece(piece_cells)
-            if cls_cur is None:
-                # fallback: coloca en columna más baja
-                heights=column_heights(stack)
-                target_col=int(np.argmin(heights)); rotations_needed=0
-            else:
-                piece_type, cur_orient = cls_cur
-                best = game_system.choose_action(stack, piece_type)
-                if best is None:
-                    target_col=4; rotations_needed=0
-                else:
-                    best_orient, left_col = best
-                    num_orients=len(PIECE_ORIENTS[piece_type])
-                    rotations_needed=(best_orient-cur_orient)%num_orients
-                    target_col=left_col
-
-            # Verificar si necesitamos actuar (evitar spam en la misma pieza) - USANDO SISTEMA MODULAR
-            if game_system.is_new_piece(piece_cells):
-                logging.info(f"Nueva pieza detectada: {piece_type if cls_cur else 'desconocida'}, rotaciones={rotations_needed}, columna objetivo={target_col}")
-                
-                # Ejecutar plan (USANDO SISTEMA MODULAR)
-                for i in range(rotations_needed):
-                    controller_system.rotate_piece()
-                    time.sleep(0.06)  # pausa más larga entre rotaciones
-                
-                controller_system.move_piece_to_column(piece_cells, target_col, board)
-                time.sleep(0.04)
-                
-                # Verificar posición antes del drop
-                time.sleep(0.08)
-                verification_frame = backend.get_screen()
-                # Aplicar la misma expansión al crop de verificación
-                verification_frame_h = verification_frame.shape[0]
-                verification_max_y = min(board.y0 + expanded_h, verification_frame_h)
-                verification_crop = verification_frame[board.y0:verification_max_y, board.x0:board.x0+board.w]
-                verification_occ, _ = occupancy_grid(verification_crop, rows=20, cols=10)
-                verification_piece = find_active_piece(verification_occ, verification_crop)
-                
-                if verification_piece:
-                    try:
-                        _, v_c0, _, v_c1 = bounding_box(verification_piece)
-                        actual_pos = v_c0
-                        if abs(actual_pos - target_col) <= 1:  # tolerancia de 1 columna
-                            logging.debug(f"Posición verificada correcta: {actual_pos} ≈ {target_col}")
-                        else:
-                            logging.warning(f"Posición incorrecta: objetivo={target_col}, actual={actual_pos}")
-                    except Exception:
-                        logging.warning("Error verificando posición")
-                
-                controller_system.drop_piece()
-                game_system.mark_piece_acted()
-            else:
-                # Ya actuamos en esta pieza, solo esperar
-                time.sleep(0.05)
-
-            # ciclo
-            sleep=dt-(time.time()-t0)
-            if sleep>0: time.sleep(sleep)
-            if session_sec and (time.time()-start)>session_sec:
-                logging.info("Tiempo de sesión agotado. Saliendo…"); break
-
-    except KeyboardInterrupt:
-        logging.info("Interrumpido por el usuario. Saliendo...")
-    finally:
-        try: backend.cleanup()
-        except Exception: pass
-
-
-if __name__=="__main__":
+"""
+tetris_phone_bot.py — versión robusta para Red Bull Tetris (celular)
+Cambios clave:
+- Detección por celda usando ∆E en CIE-Lab (no depende de Hue/Value).
+- Tolera el celeste/azul poco saturado y la sombra diagonal.
+- Movimiento con micro-swipes por columna para móviles.
+- Prioriza limpiar líneas (scoring agresivo a lines_cleared).
+- "Wake" sin spam de taps.
+- Debug de visión: guarda crop, máscara y overlay de rejilla.
+"""
+
+import argparse, logging, platform, random, signal, subprocess, sys, time, os
+from dataclasses import dataclass
+from typing import Optional, Tuple, List, Dict
+import numpy as np
+import cv2
+
+# ---------- deps opcionales (para scrcpy) ----------
+try:
+    import pyautogui
+    import pygetwindow as gw
+    import mss
+    SCRCPY_DEPS_OK = True
+except Exception:
+    SCRCPY_DEPS_OK = False
+
+
+# ============================ Utilidades generales ============================
+
+def setup_logging(verbose: bool):
+    level = logging.DEBUG if verbose else logging.INFO
+    logging.basicConfig(level=level,
+                        format="%(asctime)s | %(levelname)-7s | %(message)s",
+                        datefmt="%H:%M:%S")
+
+def parse_rect(rect_str: str) -> Tuple[float, float, float, float]:
+    try:
+        x,y,w,h = [float(t.strip()) for t in rect_str.split(",")]
+        assert 0<=x<=1 and 0<=y<=1 and 0<w<=1 and 0<h<=1
+        return x,y,w,h
+    except Exception:
+        raise argparse.ArgumentTypeError('Rect inválido. Usa "x,y,w,h" en [0..1].')
+
+def jitter(px:int)->int:
+    return random.randint(-px, px) if px>0 else 0
+
+def clamp(v,a,b): return max(a, min(b, v))
+
+
+# ========================== Sistema de Configuración ==========================
+
+import json
+from pathlib import Path
+
+class TetrisConfig:
+    """Maneja la configuración centralizada del bot"""
+    def __init__(self, config_path=None):
+        self.config_path = config_path or "config.json"
+        self.config = self._load_config()
+    
+    def _load_config(self):
+        """Carga configuración desde JSON con fallbacks seguros"""
+        default_config = {
+            "vision": {
+                "normal_mode": {"pad_c": 0.20, "ring_pad": 0.06, "bg_floor": 10.0, "s_min": 65, "v_min": 105, "k_clusters": 3},
+                "tight_mode": {"pad_c": 0.22, "ring_pad": 0.06, "bg_floor": 12.0, "s_min": 70, "v_min": 110, "k_clusters": 3}
+            },
+            "devices": {"default": {"rect": [0.185, 0.225, 0.63, 0.57]}},
+            "gameplay": {"fps": 10, "session_sec": 185, "piece_tracker_timeout": 1.5, "max_component_size": 8}
+        }
+        
+        try:
+            if Path(self.config_path).exists():
+                with open(self.config_path, 'r', encoding='utf-8') as f:
+                    loaded_config = json.load(f)
+                    logging.info(f"Configuración cargada desde {self.config_path}")
+                    # Merge con default para llenar campos faltantes
+                    return self._deep_merge(default_config, loaded_config)
+            else:
+                logging.info(f"No se encontró {self.config_path}, usando configuración por defecto")
+                return default_config
+        except Exception as e:
+            logging.warning(f"Error cargando configuración: {e}, usando valores por defecto")
+            return default_config
+    
+    def _deep_merge(self, default, loaded):
+        """Merge profundo de diccionarios manteniendo estructura"""
+        result = default.copy()
+        for key, value in loaded.items():
+            if key in result and isinstance(result[key], dict) and isinstance(value, dict):
+                result[key] = self._deep_merge(result[key], value)
+            else:
+                result[key] = value
+        return result
+    
+    def get_vision_params(self, mode="normal"):
+        """Obtiene parámetros de visión por modo"""
+        mode_key = f"{mode}_mode"
+        return self.config.get("vision", {}).get(mode_key, {})
+    
+    def get_device_rect(self, device_name="default"):
+        """Obtiene rectángulo del tablero para un dispositivo específico"""
+        devices = self.config.get("devices", {})
+        device_config = devices.get(device_name, devices.get("default", {}))
+        rect = device_config.get("rect", [0.185, 0.225, 0.63, 0.57])
+        return tuple(rect)
+    
+    def get_gameplay_param(self, param, default=None):
+        """Obtiene parámetro de gameplay"""
+        return self.config.get("gameplay", {}).get(param, default)
+    
+    def get_gesture_param(self, category, param, default=None):
+        """Obtiene parámetro de gestos"""
+        return self.config.get("gestures", {}).get(category, {}).get(param, default)
+    
+    def list_available_devices(self):
+        """Lista dispositivos disponibles en la configuración"""
+        return list(self.config.get("devices", {}).keys())
+
+
+# ========================== Arquitectura de Clases Modular ==========================
+
+@dataclass
+class BoardAnalysis:
+    """Resultado del análisis de un frame del tablero"""
+    occupancy_grid: np.ndarray
+    debug_mask: np.ndarray
+    active_piece: Optional[List[Tuple[int,int]]]
+    ghost_piece: Optional[List[Tuple[int,int]]]
+    occupation_rate: float
+    components_found: int
+
+class TetrisVision:
+    """Maneja todo el análisis visual del tablero de Tetris"""
+    
+    def __init__(self, config: TetrisConfig):
+        self.config = config
+        self.temporal_filter = TemporalFilter(
+            history_size=config.config.get("vision", {}).get("temporal_filter_history", 5),
+            confidence_threshold=config.config.get("vision", {}).get("temporal_filter_threshold", 0.6)
+        )
+    
+    def analyze_board(self, crop: np.ndarray, rows=20, cols=10, use_temporal_filter=True) -> BoardAnalysis:
+        """Análisis completo del tablero en un frame"""
+        # Análisis básico
+        occ, debug_mask = occupancy_grid(crop, rows, cols)
+
+        # Detección de pieza activa con filtrado temporal
+        raw_piece_cells = find_active_piece(occ, crop)
+
+        if use_temporal_filter:
+            # Añadir detección al filtro temporal
+            self.temporal_filter.add_detection(raw_piece_cells)
+            # Obtener pieza filtrada
+            piece_cells = self.temporal_filter.get_filtered_piece()
+        else:
+            piece_cells = raw_piece_cells
+
+
+        # Si la pieza incluye al ghost (componente fusionado), separarlos
+        piece_cells, merged_ghost = _split_merged_active_and_ghost(piece_cells or [])
+        piece_cells = piece_cells or None
+
+        # Detección de ghost usando la pieza filtrada/corregida
+        ghost_cells = detect_ghost_component(crop, occ, piece_cells) if piece_cells else []
+        if merged_ghost:
+            ghost_cells = list(set(ghost_cells) | set(merged_ghost))
+
+        if ghost_cells:
+            # Quitar ghost de la grilla de ocupación
+            remove_cells(occ, ghost_cells)
+            # Limpiar también la máscara de depuración para reflejar la corrección
+            for r, c in ghost_cells:
+                y0, y1, x0, x1 = _cell_rect(r, c, (rows, cols), crop.shape)
+                debug_mask[y0:y1, x0:x1] = 0
+
+        num_occupied = int(occ.sum())
+        total_cells = rows * cols
+        occupation_rate = num_occupied / total_cells
+
+        components = list_components(occ, max_component_size=8)
+        components_found = len(components)
+
+        return BoardAnalysis(
+            occupancy_grid=occ,
+            debug_mask=debug_mask,
+            active_piece=piece_cells,
+            ghost_piece=ghost_cells,
+            occupation_rate=occupation_rate,
+            components_found=components_found
+        )
+    
+    def get_occupancy_grid(self, crop: np.ndarray, rows=20, cols=10, mode="normal"):
+        """Wrapper para occupancy_grid - migración gradual"""
+        return occupancy_grid(crop, rows, cols, mode)
+    
+    def find_active_piece_in_grid(self, occ: np.ndarray, crop: np.ndarray = None):
+        """Wrapper para find_active_piece - migración gradual"""
+        return find_active_piece(occ, crop)
+    
+    def detect_ghost_piece(self, crop: np.ndarray, occ: np.ndarray, piece_cells: List[Tuple[int,int]]):
+        """Wrapper para detect_ghost_component - migración gradual"""
+        return detect_ghost_component(crop, occ, piece_cells)
+    
+    def get_detection_stability(self) -> float:
+        """Obtiene el score de estabilidad del filtro temporal"""
+        return self.temporal_filter.get_stability_score()
+    
+    def is_detection_stable(self) -> bool:
+        """Verifica si las detecciones actuales son estables"""
+        return self.temporal_filter.is_detection_stable()
+    
+    def reset_temporal_filter(self):
+        """Reinicia el filtro temporal (útil al empezar nueva partida)"""
+        self.temporal_filter.reset()
+
+class TemporalFilter:
+    """Sistema de filtrado temporal para suavizar detecciones y reducir jitter"""
+    
+    def __init__(self, history_size=5, confidence_threshold=0.6):
+        self.history_size = history_size
+        self.confidence_threshold = confidence_threshold
+        self.piece_history = []
+        self.position_history = []
+        self.shape_history = []
+        
+    def add_detection(self, piece_cells: Optional[List[Tuple[int,int]]], timestamp: float = None):
+        """Añade una nueva detección al historial"""
+        import time
+        if timestamp is None:
+            timestamp = time.time()
+            
+        # Añadir al historial
+        self.piece_history.append({
+            'cells': piece_cells,
+            'timestamp': timestamp,
+            'valid': piece_cells is not None and len(piece_cells) > 0
+        })
+        
+        # Mantener solo las últimas detecciones
+        if len(self.piece_history) > self.history_size:
+            self.piece_history.pop(0)
+    
+    def get_filtered_piece(self) -> Optional[List[Tuple[int,int]]]:
+        """Retorna la pieza filtrada basada en el historial temporal"""
+        if not self.piece_history:
+            return None
+            
+        # Contar detecciones válidas recientes
+        valid_detections = [h for h in self.piece_history if h['valid']]
+        
+        if len(valid_detections) == 0:
+            return None
+            
+        # Si tenemos suficientes detecciones válidas, usar consenso
+        if len(valid_detections) >= max(1, int(self.history_size * self.confidence_threshold)):
+            return self._get_consensus_piece(valid_detections)
+        
+        # Si no, retornar la última detección válida
+        return valid_detections[-1]['cells'] if valid_detections else None
+    
+    def _get_consensus_piece(self, valid_detections: List[dict]) -> Optional[List[Tuple[int,int]]]:
+        """Calcula consenso entre múltiples detecciones válidas"""
+        if not valid_detections:
+            return None
+            
+        # Por simplicidad, usar la detección más reciente como base
+        # En futuras mejoras se podría promediar posiciones
+        latest_detection = valid_detections[-1]
+        return latest_detection['cells']
+    
+    def get_stability_score(self) -> float:
+        """Retorna un score de estabilidad de las detecciones (0-1)"""
+        if len(self.piece_history) < 2:
+            return 0.0
+            
+        valid_count = sum(1 for h in self.piece_history if h['valid'])
+        return valid_count / len(self.piece_history)
+    
+    def is_detection_stable(self) -> bool:
+        """Determina si las detecciones actuales son estables"""
+        return self.get_stability_score() >= self.confidence_threshold
+    
+    def reset(self):
+        """Reinicia el filtro temporal"""
+        self.piece_history.clear()
+        self.position_history.clear()
+        self.shape_history.clear()
+
+class TetrisController:
+    """Maneja todas las acciones de control del juego"""
+    
+    def __init__(self, backend: 'ScreenBackend', zones: 'GestureZones', config: TetrisConfig):
+        self.backend = backend
+        self.zones = zones
+        self.config = config
+    
+    def rotate_piece(self):
+        """Wrapper para rotate_action - migración gradual"""
+        rotate_action(self.backend, self.zones)
+    
+    def move_piece_to_column(self, piece_cells: List[Tuple[int,int]], target_col: int, board: 'BoardRect'):
+        """Wrapper para move_piece_to_column - migración gradual"""
+        move_piece_to_column(self.backend, self.zones, board, piece_cells, target_col)
+    
+    def drop_piece(self):
+        """Wrapper para drop_action - migración gradual"""
+        drop_action(self.backend, self.zones)
+
+class TetrisGame:
+    """Maneja la lógica del juego, simulación y estrategia"""
+    
+    def __init__(self, config: TetrisConfig):
+        self.config = config
+        
+        # Seleccionar política según configuración
+        use_multistep = config.get_gameplay_param("use_multistep_policy", False)
+        if use_multistep:
+            lookahead_depth = config.get_gameplay_param("lookahead_depth", 2)
+            self.policy = MultiStepPolicy(lookahead_depth=lookahead_depth)
+            logging.info(f"🧠 Usando MultiStepPolicy con profundidad {lookahead_depth}")
+        else:
+            self.policy = OneStepPolicy()
+            logging.info("🎯 Usando OneStepPolicy (simple)")
+            
+        self.tracker = PieceTracker()
+    
+    def simulate_drop(self, board: np.ndarray, shape: List[Tuple[int,int]], left_col: int):
+        """Wrapper para drop_simulation - migración gradual"""
+        return drop_simulation(board, shape, left_col)
+    
+    def evaluate_board(self, board: np.ndarray, lines_cleared: int) -> float:
+        """Wrapper para evaluate_board con soporte para evaluación avanzada"""
+        use_advanced = self.config.config.get("evaluation", {}).get("use_advanced_evaluation", False)
+        
+        if use_advanced:
+            enable_tspin = self.config.config.get("evaluation", {}).get("enable_tspin_detection", True)
+            enable_combo = self.config.config.get("evaluation", {}).get("enable_combo_bonus", True)
+            return evaluate_board_advanced(board, lines_cleared, enable_tspin, enable_combo)
+        else:
+            return evaluate_board(board, lines_cleared)
+    
+    def choose_action(self, board_stack: np.ndarray, piece_type: str) -> Optional[Tuple[int,int]]:
+        """Wrapper para policy.choose - migración gradual"""
+        return self.policy.choose(board_stack, piece_type)
+    
+    def is_new_piece(self, piece_cells: List[Tuple[int,int]]) -> bool:
+        """Wrapper para tracker.is_new - migración gradual"""
+        return self.tracker.is_new(piece_cells)
+    
+    def mark_piece_acted(self):
+        """Wrapper para tracker.mark_acted - migración gradual"""
+        self.tracker.mark_acted()
+
+class TetrisBot:
+    """Orquestador principal que coordina todas las clases"""
+    
+    def __init__(self, config: TetrisConfig, backend: 'ScreenBackend', board: 'BoardRect'):
+        self.config = config
+        self.backend = backend
+        self.board = board
+        self.zones = compute_gesture_zones(board)
+        
+        # Inicializar componentes modulares
+        self.vision = TetrisVision(config)
+        self.controller = TetrisController(backend, self.zones, config)
+        self.game = TetrisGame(config)
+        self.performance_monitor = PerformanceMonitor()
+        
+        # Parámetros del loop
+        self.fps = config.get_gameplay_param("fps", 10)
+        self.session_sec = config.get_gameplay_param("session_sec", 185)
+        self.dt = 1.0/float(clamp(self.fps, 3, 15))
+        
+        logging.info(f"TetrisBot inicializado - FPS: {self.fps}, Sesión: {self.session_sec}s")
+    
+    def run_game_loop(self, debug_vision=False, max_debug_frames=50):
+        """Ejecuta el bucle principal del juego - MIGRACIÓN FUTURA"""
+        # Por ahora, este método está vacío
+        # La migración del bucle principal será en una fase posterior
+        pass
+
+class PerformanceMonitor:
+    """Sistema de monitoreo y métricas para el rendimiento del bot"""
+    
+    def __init__(self):
+        import time
+        self.start_time = time.time()
+        self.metrics = {
+            'fps': [],
+            'detection_accuracy': [],
+            'action_latency': [],
+            'frame_times': [],
+            'pieces_processed': 0,
+            'lines_cleared': 0,
+            'successful_detections': 0,
+            'failed_detections': 0,
+            'total_frames': 0
+        }
+        self.current_session = {
+            'start_time': self.start_time,
+            'last_frame_time': None,
+            'frame_count': 0,
+            'piece_count': 0
+        }
+        
+    def log_frame_metrics(self, frame_time: float, detection_success: bool, 
+                         action_time: float = 0.0):
+        """Registra métricas de un frame procesado"""
+        current_time = frame_time
+        
+        # Calcular FPS instantáneo
+        if self.current_session['last_frame_time'] is not None:
+            frame_delta = current_time - self.current_session['last_frame_time']
+            if frame_delta > 0:
+                instant_fps = 1.0 / frame_delta
+                self.metrics['fps'].append(instant_fps)
+        
+        # Registrar métricas
+        self.metrics['frame_times'].append(frame_time)
+        self.metrics['action_latency'].append(action_time)
+        self.metrics['total_frames'] += 1
+        
+        # Tracking de detecciones
+        if detection_success:
+            self.metrics['successful_detections'] += 1
+        else:
+            self.metrics['failed_detections'] += 1
+        
+        # Actualizar estado de sesión
+        self.current_session['last_frame_time'] = current_time
+        self.current_session['frame_count'] += 1
+    
+    def log_piece_action(self, piece_type: str, action_taken: bool, lines_cleared: int = 0):
+        """Registra métricas relacionadas con acciones en piezas"""
+        self.metrics['pieces_processed'] += 1
+        self.metrics['lines_cleared'] += lines_cleared
+        self.current_session['piece_count'] += 1
+        
+        # Calcular accuracy de detección
+        total_detections = self.metrics['successful_detections'] + self.metrics['failed_detections']
+        if total_detections > 0:
+            accuracy = self.metrics['successful_detections'] / total_detections
+            self.metrics['detection_accuracy'].append(accuracy)
+    
+    def get_current_stats(self) -> dict:
+        """Obtiene estadísticas actuales del rendimiento"""
+        import time
+        current_time = time.time()
+        session_duration = current_time - self.current_session['start_time']
+        
+        # Calcular estadísticas
+        avg_fps = np.mean(self.metrics['fps']) if self.metrics['fps'] else 0
+        avg_latency = np.mean(self.metrics['action_latency']) if self.metrics['action_latency'] else 0
+        detection_rate = (self.metrics['successful_detections'] / 
+                         max(1, self.metrics['successful_detections'] + self.metrics['failed_detections']))
+        
+        return {
+            'session_duration': session_duration,
+            'total_frames': self.metrics['total_frames'],
+            'pieces_processed': self.metrics['pieces_processed'],
+            'lines_cleared': self.metrics['lines_cleared'],
+            'avg_fps': avg_fps,
+            'avg_latency': avg_latency,
+            'detection_success_rate': detection_rate,
+            'frames_per_minute': self.metrics['total_frames'] / (session_duration / 60) if session_duration > 0 else 0
+        }
+    
+    def log_performance_summary(self):
+        """Imprime un resumen de rendimiento en el log"""
+        stats = self.get_current_stats()
+        
+        logging.info("=" * 60)
+        logging.info("📊 RESUMEN DE RENDIMIENTO")
+        logging.info("=" * 60)
+        logging.info(f"⏱️  Duración de sesión: {stats['session_duration']:.1f} segundos")
+        logging.info(f"🖼️  Frames procesados: {stats['total_frames']}")
+        logging.info(f"🧩 Piezas procesadas: {stats['pieces_processed']}")
+        logging.info(f"📏 Líneas eliminadas: {stats['lines_cleared']}")
+        logging.info(f"🚀 FPS promedio: {stats['avg_fps']:.2f}")
+        logging.info(f"⚡ Latencia promedio: {stats['avg_latency']:.3f}s")
+        logging.info(f"🎯 Tasa de éxito en detecciones: {stats['detection_success_rate']:.1%}")
+        logging.info(f"📈 Frames por minuto: {stats['frames_per_minute']:.1f}")
+        logging.info("=" * 60)
+    
+    def export_metrics(self, filename: str = None):
+        """Exporta métricas a archivo JSON"""
+        import json
+        import time
+        
+        if filename is None:
+            timestamp = int(time.time())
+            filename = f"tetris_metrics_{timestamp}.json"
+        
+        export_data = {
+            'session_info': self.current_session,
+            'metrics': self.metrics,
+            'summary': self.get_current_stats(),
+            'export_timestamp': time.time()
+        }
+        
+        try:
+            with open(filename, 'w') as f:
+                json.dump(export_data, f, indent=2, default=str)
+            logging.info(f"📁 Métricas exportadas a: {filename}")
+            return filename
+        except Exception as e:
+            logging.error(f"❌ Error exportando métricas: {e}")
+            return None
+    
+    def reset_session(self):
+        """Reinicia las métricas para una nueva sesión"""
+        import time
+        self.start_time = time.time()
+        
+        # Guardar métricas anteriores si es necesario
+        if self.metrics['total_frames'] > 0:
+            logging.info(f"🔄 Reiniciando monitor. Sesión anterior: {self.metrics['total_frames']} frames")
+        
+        # Reset métricas
+        for key in self.metrics:
+            if isinstance(self.metrics[key], list):
+                self.metrics[key] = []
+            else:
+                self.metrics[key] = 0
+        
+        # Reset sesión
+        self.current_session = {
+            'start_time': self.start_time,
+            'last_frame_time': None,
+            'frame_count': 0,
+            'piece_count': 0
+        }
+
+
+# ============================== Backends de I/O ===============================
+
+class ScreenBackend:
+    def connect(self): ...
+    def get_resolution(self)->Tuple[int,int]: ...
+    def get_screen(self)->np.ndarray: ...
+    def tap(self,x:int,y:int,hold_ms:int=70): ...
+    def swipe(self,x1:int,y1:int,x2:int,y2:int,duration_ms:int=120): ...
+    def cleanup(self): pass
+
+
+class ADBBackend(ScreenBackend):
+    def __init__(self, serial: Optional[str]=None):
+        self.serial=serial; self.resolution=None
+    def _adb_args(self): return ["adb"]+(["-s",self.serial] if self.serial else [])
+    def _run(self,args, capture_output=True, check=True):
+        cmd=self._adb_args()+args
+        logging.debug("ADB cmd: "+" ".join(cmd))
+        return subprocess.run(cmd, capture_output=capture_output, check=check)
+    def _shell_try(self, variants)->bool:
+        for v in variants:
+            try:
+                self._run(["shell"]+v, capture_output=True, check=True)
+                return True
+            except subprocess.CalledProcessError: pass
+        return False
+    def connect(self):
+        p=subprocess.run(self._adb_args()+["devices"], capture_output=True, check=True)
+        lines=p.stdout.decode(errors="ignore").splitlines()
+        devs=[ln.split("\t")[0] for ln in lines if "\tdevice" in ln]
+        if self.serial and self.serial not in devs:
+            logging.warning("ADB: No se detecta 'device' en 'adb devices'.")
+        elif not self.serial and devs:
+            self.serial=devs[0]
+        self.resolution=self._get_wm_size()
+        logging.info(f"ADB conectado. Resolución dispositivo: {self.resolution[0]}x{self.resolution[1]}")
+    def _get_wm_size(self):
+        out=self._run(["shell","wm","size"]).stdout.decode(errors="ignore")
+        for ln in out.splitlines():
+            if ":" in ln and "x" in ln:
+                part=ln.split(":")[1].strip()
+                w,h=part.split("x"); return int(w),int(h)
+        # fallback
+        out=self._run(["shell","dumpsys","display"]).stdout.decode(errors="ignore")
+        import re
+        m=re.search(r"real (\d+) x (\d+)", out)
+        if m: return int(m.group(1)), int(m.group(2))
+        raise RuntimeError("No se pudo detectar resolución.")
+    def get_resolution(self): return self.resolution
+    def get_screen(self)->np.ndarray:
+        p=self._run(["exec-out","screencap","-p"])
+        img=cv2.imdecode(np.frombuffer(p.stdout,np.uint8), cv2.IMREAD_COLOR)
+        if img is None: raise RuntimeError("Fallo screencap.")
+        w,h=self.get_resolution()
+        if (img.shape[1],img.shape[0]) != (w,h):
+            img=cv2.resize(img,(w,h))
+        return img
+    def tap(self,x:int,y:int,hold_ms:int=80):
+        x=int(x);y=int(y)
+        logging.debug(f"ADB tap: ({x},{y}) hold={hold_ms}ms")
+        if self._shell_try([["input","tap",str(x),str(y)]]):
+            logging.debug("ADB tap exitoso (input tap)")
+            return
+        if self._shell_try([["cmd","input","tap",str(x),str(y)]]):
+            logging.debug("ADB tap exitoso (cmd input tap)")
+            return
+        d=max(100,int(hold_ms))
+        logging.debug(f"ADB tap fallback: swipe {x},{y} -> {x+1},{y+1} dur={d}ms")
+        self._run(["shell","input","swipe",str(x),str(y),str(x+1),str(y+1),str(d)])
+        logging.debug("ADB tap completado (fallback swipe)")
+    def swipe(self,x1:int,y1:int,x2:int,y2:int,duration_ms:int=130):
+        d=max(110,int(duration_ms))
+        logging.debug(f"ADB swipe: ({x1},{y1}) -> ({x2},{y2}) dur={d}ms")
+        if self._shell_try([["input","swipe",str(x1),str(y1),str(x2),str(y2),str(d)]]):
+            logging.debug("ADB swipe exitoso (input swipe)")
+            return
+        if self._shell_try([["cmd","input","swipe",str(x1),str(y1),str(x2),str(y2),str(d)]]):
+            logging.debug("ADB swipe exitoso (cmd input swipe)")
+            return
+        logging.error("ADB swipe falló en todas las variantes")
+        raise RuntimeError("adb swipe falló en todas las variantes.")
+
+
+class ScrcpyBackend(ScreenBackend):
+    def __init__(self, serial: Optional[str]=None, title="TetrisBot"):
+        if not SCRCPY_DEPS_OK:
+            raise RuntimeError("scrcpy backend requiere pyautogui, pygetwindow, mss")
+        self.serial=serial; self.title=title; self.proc=None; self.win=None; self.res=None
+        pyautogui.FAILSAFE=False; pyautogui.PAUSE=0.02
+    def _all_titles(self):
+        try: return gw.getAllTitles()
+        except Exception: return []
+    def _find_window(self):
+        wins=gw.getWindowsWithTitle(self.title)
+        if wins: return wins[0]
+        cand=[t for t in self._all_titles() if "scrcpy" in t.lower()]
+        return gw.getWindowsWithTitle(cand[0])[0] if cand else None
+    def _grab_window(self, timeout=12.0):
+        t0=time.time()
+        while time.time()-t0<timeout:
+            w=self._find_window()
+            if w:
+                self.win=w
+                try: w.activate()
+                except Exception: pass
+                logging.debug(f"Ventana scrcpy: {w.title} ({w.left},{w.top}) {w.width}x{w.height}")
+                return
+            time.sleep(0.25)
+        raise RuntimeError("No se encontró la ventana de scrcpy.")
+    def _spawn_scrcpy(self):
+        base=["scrcpy"]; 
+        if self.serial: base+=["--serial", self.serial]
+        variants=[["--window-title", self.title, "--window-borderless"],
+                  ["--window-title", self.title], []]
+        last_err=""
+        for extra in variants:
+            args=base+extra
+            logging.debug("Lanzando scrcpy: "+" ".join(args))
+            try:
+                creationflags = subprocess.CREATE_NEW_PROCESS_GROUP if platform.system()=="Windows" else 0
+                self.proc=subprocess.Popen(args, stdout=subprocess.PIPE, stderr=subprocess.PIPE, creationflags=creationflags)
+            except FileNotFoundError:
+                raise RuntimeError("scrcpy no está en PATH.")
+            time.sleep(0.8)
+            rc=self.proc.poll()
+            if rc is None: return
+            try: _,err=self.proc.communicate(timeout=0.2); last_err=(err or b"").decode(errors="ignore")
+            except Exception: last_err="(sin stderr)"
+            logging.warning(f"scrcpy terminó (rc={rc}) args={extra}. stderr:\n{last_err}")
+        raise RuntimeError(f"No se pudo iniciar scrcpy. Último error:\n{last_err}")
+    def connect(self):
+        adb=ADBBackend(self.serial); adb.connect(); self.res=adb.get_resolution()
+        self._spawn_scrcpy(); self._grab_window()
+        logging.info(f"scrcpy listo. Resolución disp: {self.res[0]}x{self.res[1]}")
+    def get_resolution(self): return self.res
+    def _box(self):
+        w=self._find_window()
+        if w: self.win=w
+        return (self.win.left,self.win.top,self.win.right,self.win.bottom)
+    def _to_win_xy(self,x:int,y:int):
+        l,t,r,b=self._box(); win_w=r-l; win_h=b-t; dev_w,dev_h=self.res
+        s=min(win_w/dev_w, win_h/dev_h)
+        off_x=l+(win_w-int(dev_w*s))//2; off_y=t+(win_h-int(dev_h*s))//2
+        return int(off_x+x*s), int(off_y+y*s)
+    def get_screen(self)->np.ndarray:
+        l,t,r,b=self._box()
+        with mss.mss() as sct:
+            shot=sct.grab({"left":l,"top":t,"width":r-l,"height":b-t})
+            img=np.array(shot)[:,:,:3]
+        dev_w,dev_h=self.res
+        return cv2.resize(img,(dev_w,dev_h))
+    def tap(self,x:int,y:int,hold_ms:int=80):
+        wx,wy=self._to_win_xy(x,y); pyautogui.moveTo(wx,wy); pyautogui.mouseDown(); time.sleep(hold_ms/1000.0); pyautogui.mouseUp()
+    def swipe(self,x1:int,y1:int,x2:int,y2:int,duration_ms:int=130):
+        wx1,wy1=self._to_win_xy(x1,y1); wx2,wy2=self._to_win_xy(x2,y2)
+        pyautogui.moveTo(wx1,wy1); pyautogui.dragTo(wx2,wy2, duration=duration_ms/1000.0, button='left')
+
+
+class HybridBackend(ScreenBackend):
+    def __init__(self, serial: Optional[str]=None):
+        self.adb=ADBBackend(serial)
+        self.scr=None
+        if SCRCPY_DEPS_OK: self.scr=ScrcpyBackend(serial)
+        self._scr_ok=False; self._res=None
+    def connect(self):
+        self.adb.connect(); self._res=self.adb.get_resolution()
+        if self.scr:
+            try: self.scr.connect(); self._scr_ok=True; logging.info("Hybrid: captura scrcpy + toques ADB.")
+            except Exception as e: logging.warning(f"Hybrid: scrcpy no disponible ({e}).")
+    def get_resolution(self): return self._res
+    def get_screen(self)->np.ndarray:
+        return self.scr.get_screen() if self._scr_ok else self.adb.get_screen()
+    def tap(self,x:int,y:int,hold_ms:int=80): self.adb.tap(x,y,hold_ms)
+    def swipe(self,x1:int,y1:int,x2:int,y2:int,duration_ms:int=130): self.adb.swipe(x1,y1,x2,y2,duration_ms)
+    def cleanup(self):
+        if self.scr and self._scr_ok:
+            try:
+                if self.scr.proc and self.scr.proc.poll() is None:
+                    if platform.system()=="Windows":
+                        self.scr.proc.send_signal(signal.CTRL_BREAK_EVENT)
+                    else:
+                        self.scr.proc.terminate()
+            except Exception: pass
+
+
+# ============================= Visión y tableros ==============================
+
+@dataclass
+class BoardRect:
+    x0:int; y0:int; w:int; h:int
+    def cell_rect(self,r:int,c:int,rows=20,cols=10)->Tuple[int,int,int,int]:
+        cw=self.w/cols; ch=self.h/rows
+        return int(self.x0+c*cw), int(self.y0+r*ch), int(cw), int(ch)
+
+def get_board_rect_from_percent(res:Tuple[int,int], pct:Tuple[float,float,float,float])->BoardRect:
+    W,H=res; x=int(pct[0]*W); y=int(pct[1]*H); w=int(pct[2]*W); h=int(pct[3]*H)
+    return BoardRect(x,y,w,h)
+
+def auto_calibrate_board_rect(backend: 'ScreenBackend', config: TetrisConfig) -> Optional[BoardRect]:
+    """
+    Detecta automáticamente el rectángulo del tablero de Tetris usando análisis de bordes.
+    """
+    try:
+        auto_config = config.config.get("vision", {}).get("auto_calibration", {})
+        expected_ratio = auto_config.get("expected_ratio", 2.0)
+        debug_save = auto_config.get("debug_save", False)
+        hough_threshold = auto_config.get("hough_threshold", 100)
+        canny_low = auto_config.get("canny_low", 50)
+        canny_high = auto_config.get("canny_high", 150)
+
+        # BUG FIX: usar get_screen() (no existe get_frame())
+        frame = backend.get_screen()
+        if frame is None:
+            logging.warning("No se pudo capturar frame para calibración automática")
+            return None
+
+        gray = cv2.cvtColor(frame, cv2.COLOR_BGR2GRAY)
+        height, width = gray.shape
+
+        blurred = cv2.GaussianBlur(gray, (5, 5), 0)
+        edges = cv2.Canny(blurred, canny_low, canny_high, apertureSize=3)
+
+        lines = cv2.HoughLines(edges, 1, np.pi/180, threshold=hough_threshold)
+        if lines is None:
+            logging.warning("No se detectaron líneas para calibración automática")
+            return None
+
+        vertical_lines, horizontal_lines = [], []
+        for line in lines:
+            rho, theta = line[0]
+            # verticales: theta cerca de 0 o π
+            if abs(theta) < np.pi/6 or abs(theta - np.pi) < np.pi/6:
+                vertical_lines.append((rho, theta))
+            # horizontales: theta cerca de π/2
+            elif abs(theta - np.pi/2) < np.pi/6:
+                horizontal_lines.append((rho, theta))
+
+        if len(vertical_lines) < 2 or len(horizontal_lines) < 2:
+            logging.warning("No se encontraron suficientes líneas para calibración automática")
+            return None
+
+        vertical_positions = []
+        for rho, theta in vertical_lines:
+            if abs(np.cos(theta)) > 0.1:
+                x = rho / np.cos(theta)
+                if 0 <= x <= width:
+                    vertical_positions.append(int(x))
+
+        horizontal_positions = []
+        for rho, theta in horizontal_lines:
+            if abs(np.sin(theta)) > 0.1:
+                y = rho / np.sin(theta)
+                if 0 <= y <= height:
+                    horizontal_positions.append(int(y))
+
+        if len(vertical_positions) < 2 or len(horizontal_positions) < 2:
+            logging.warning("No se pudieron convertir líneas a posiciones válidas")
+            return None
+
+        vertical_positions.sort()
+        horizontal_positions.sort()
+
+        left, right = vertical_positions[0], vertical_positions[-1]
+        top, bottom = horizontal_positions[0], horizontal_positions[-1]
+
+        board_width, board_height = right - left, bottom - top
+        if board_width <= 0 or board_height <= 0:
+            logging.warning("Dimensiones del tablero detectado son inválidas")
+            return None
+
+        actual_ratio = board_height / max(1, board_width)
+        tolerance = 0.5  # permisividad alrededor del ratio esperado
+        if not (expected_ratio - tolerance <= actual_ratio <= expected_ratio + tolerance):
+            logging.warning(
+                f"Ratio detectado {actual_ratio:.2f} fuera del rango esperado ({expected_ratio - tolerance:.1f}-{expected_ratio + tolerance:.1f})"
+            )
+            return None
+
+        detected_rect = BoardRect(left, top, board_width, board_height)
+
+        if debug_save:
+            try:
+                os.makedirs("tetris_debug", exist_ok=True)
+                dbg = frame.copy()
+                cv2.rectangle(dbg, (left, top), (right, bottom), (0, 255, 0), 2)
+                cv2.imwrite("tetris_debug/auto_calibration.png", dbg)
+                cv2.imwrite("tetris_debug/auto_calibration_edges.png", edges)
+                logging.info("Imágenes de calibración guardadas en tetris_debug/")
+            except Exception as e:
+                logging.warning(f"Error guardando debug de auto-calibración: {e}")
+
+        logging.info(f"Calibración automática OK: {left},{top},{board_width},{board_height} (ratio {actual_ratio:.2f})")
+        return detected_rect
+
+    except Exception as e:
+        logging.error(f"Error en calibración automática: {e}")
+        return None
+
+# --- NUEVO: limpia ruido sin borrar tetrominós ---
+def _remove_small_components_bool_grid(occ: np.ndarray, min_cells:int=2)->np.ndarray:
+    """
+    Elimina sólo componentes más pequeños que min_cells (p.ej., 1 celda).
+    Mantiene piezas de 2-6 celdas y cualquier bloque real.
+    """
+    rows, cols = occ.shape
+    vis = np.zeros_like(occ, bool)
+
+    for r in range(rows):
+        for c in range(cols):
+            if occ[r, c] and not vis[r, c]:
+                stack = [(r, c)]
+                vis[r, c] = True
+                comp = []
+                while stack:
+                    rr, cc = stack.pop()
+                    comp.append((rr, cc))
+                    for dr, dc in ((-1,0),(1,0),(0,-1),(0,1)):
+                        nr, nc = rr + dr, cc + dc
+                        if 0 <= nr < rows and 0 <= nc < cols and occ[nr, nc] and not vis[nr, nc]:
+                            vis[nr, nc] = True
+                            stack.append((nr, nc))
+                if len(comp) < min_cells:
+                    for rr, cc in comp:
+                        occ[rr, cc] = False
+    return occ
+
+
+def occupancy_grid(board_bgr, rows=20, cols=10, mode="normal"):
+    """
+    Segmentación por celda basada en MODELO DE FONDO con EXCLUSIÓN DE SOMBRAS:
+    - Aprende 2–3 clusters de fondo en CIE-Lab (kmeans).
+    - Celda ocupada si su color (mediana Lab del centro) está lejos del fondo.
+    - Umbral adaptativo (mediana + 3*MAD) con piso mínimo.
+    - Filtros suaves por S y V para evitar brillos del tablero.
+    - NUEVO: Detección específica de sombras/ghost pieces por transparencia.
+    - Limpieza morfológica.
+    Devuelve: (occ_bool[rows,cols], mask_debug[H,W])
+    """
+    H, W = board_bgr.shape[:2]
+    lab = cv2.cvtColor(board_bgr, cv2.COLOR_BGR2LAB).astype(np.float32)
+    hsv = cv2.cvtColor(board_bgr, cv2.COLOR_BGR2HSV)
+
+    # ---- parámetros por modo ----
+    if mode == "tight":
+        PAD_C      = 0.22
+        BG_FLOOR   = 12.0   # piso de distancia Lab al fondo
+        S_MIN      = 70     # filtros suaves (no matar piezas rosadas)
+        V_MIN      = 110
+        K_CLUSTERS = 3
+        # Parámetros para detección de sombras
+        SHADOW_SAT_MAX = 85   # sombras tienen baja saturación
+        SHADOW_VAL_MIN = 120  # pero no son muy oscuras
+        SHADOW_LAB_MAX = 15   # distancia intermedia al fondo
+    else:
+        PAD_C      = 0.20
+        BG_FLOOR   = 10.0
+        S_MIN      = 65
+        V_MIN      = 105
+        K_CLUSTERS = 3
+        # Parámetros para detección de sombras  
+        SHADOW_SAT_MAX = 80   # sombras tienen baja saturación
+        SHADOW_VAL_MIN = 115  # pero no son muy oscuras
+        SHADOW_LAB_MAX = 13   # distancia intermedia al fondo
+
+    # ---- modelado de fondo (kmeans en una versión reducida) ----
+    # Usamos el rectángulo central para evitar bordes dibujados
+    y0, y1 = int(H*0.08), int(H*0.92)
+    x0, x1 = int(W*0.08), int(W*0.92)
+    lab_mid = lab[y0:y1, x0:x1]
+    # Downsample agresivo para velocidad
+    small = cv2.resize(lab_mid, (64, 64), interpolation=cv2.INTER_AREA).reshape(-1, 3)
+    small = np.float32(small)
+
+    criteria = (cv2.TERM_CRITERIA_EPS + cv2.TERM_CRITERIA_MAX_ITER, 20, 0.5)
+    compactness, labels, centers = cv2.kmeans(
+        data=small, K=K_CLUSTERS, bestLabels=None, criteria=criteria,
+        attempts=3, flags=cv2.KMEANS_PP_CENTERS
+    )
+    labels = labels.flatten()
+    # Tomamos los 2 clusters más poblados como "fondo"
+    counts = np.bincount(labels, minlength=K_CLUSTERS)
+    bg_idx = np.argsort(-counts)[:2]
+    bg_centers = centers[bg_idx]  # (2,3)
+
+    # ---- recorrer celdas y medir distancia a fondo ----
+    occ = np.zeros((rows, cols), np.bool_)
+    d_bg_grid = np.zeros((rows, cols), np.float32)
+    s_med_grid = np.zeros((rows, cols), np.float32)
+    v_med_grid = np.zeros((rows, cols), np.float32)
+    shadow_mask = np.zeros((rows, cols), np.bool_)  # NUEVO: máscara de sombras detectadas
+
+    # Pixel-perfect grid calculation: distribute pixels evenly
+    row_boundaries = np.linspace(0, H, rows + 1, dtype=int)
+    col_boundaries = np.linspace(0, W, cols + 1, dtype=int)
+    
+    # Calculate average cell dimensions for logging
+    avg_ch = H / rows
+    avg_cw = W / cols
+    logging.debug(f"Board analysis: H={H} W={W} rows={rows} cols={cols} avg_ch={avg_ch:.1f} avg_cw={avg_cw:.1f}")
+    
+    # Análisis detallado de cobertura de filas usando pixel-perfect boundaries
+    last_row_y0 = row_boundaries[rows-1]
+    last_row_y1 = row_boundaries[rows]
+    pixels_per_row = H / float(rows)
+
+    logging.info("🔍 Grid boundary analysis (pixel-perfect):")
+    logging.info(f"   Crop size: {H}x{W} pixels")
+    logging.info(f"   Average pixels per row: {pixels_per_row:.1f}")
+    logging.info(f"   Last row boundaries: y={last_row_y0} to y={last_row_y1} (height: {last_row_y1-last_row_y0})")
+    logging.info(f"   Grid covers full image height: {H}")
+    
+    # With pixel-perfect grid, we always cover the full image
+    logging.info("✓ Perfect grid coverage - no pixels lost")
+    
+    for r in range(rows):
+        for c in range(cols):
+            # Use pixel-perfect boundaries
+            x0, x1 = col_boundaries[c], col_boundaries[c + 1]
+            y0, y1 = row_boundaries[r], row_boundaries[r + 1]
+            
+            # With linspace, coordinates should always be valid, but keep safety checks
+            x1 = max(x1, x0 + 1)  # mínimo 1 pixel de ancho
+            y1 = max(y1, y0 + 1)  # mínimo 1 pixel de alto
+            
+            # Logging adicional para la última fila
+            if r == rows - 1 and c == 0:  # Solo log una vez por fila
+                logging.debug(f"Fila {r} (última): y0={y0}, y1={y1}, altura={y1-y0} pixels")
+
+            # Centro de la celda (evitamos bordes)
+            dx, dy = int((x1-x0)*PAD_C), int((y1-y0)*PAD_C)
+            cx0, cx1 = x0+dx, x1-dx
+            cy0, cy1 = y0+dy, y1-dy
+            if cx1 <= cx0 or cy1 <= cy0:
+                if r >= rows - 2:  # Solo log para las últimas 2 filas
+                    logging.debug(f"Celda ({r},{c}) omitida: cx0={cx0} cx1={cx1} cy0={cy0} cy1={cy1}")
+                continue
+
+            c_lab = lab[cy0:cy1, cx0:cx1].reshape(-1, 3)
+            c_hsv = hsv[cy0:cy1, cx0:cx1]
+
+            med_lab = np.median(c_lab, axis=0)
+            s_med   = float(np.median(c_hsv[...,1]))
+            v_med   = float(np.median(c_hsv[...,2]))
+
+            # Distancia mínima a cualquiera de los dos centros de fondo
+            dists = np.linalg.norm(bg_centers - med_lab, axis=1)
+            d_bg  = float(np.min(dists))
+
+            d_bg_grid[r, c] = d_bg
+            s_med_grid[r, c] = s_med
+            v_med_grid[r, c] = v_med
+            
+            # NUEVO: Detectar sombras/ghost pieces por características específicas
+            # Sombras típicamente tienen: baja saturación, brillo intermedio, distancia intermedia al fondo
+            is_shadow = (s_med < SHADOW_SAT_MAX and 
+                        v_med > SHADOW_VAL_MIN and 
+                        BG_FLOOR < d_bg < SHADOW_LAB_MAX)
+            shadow_mask[r, c] = is_shadow
+            
+            if is_shadow:
+                logging.debug(f"Sombra detectada en ({r},{c}): S={s_med:.1f} V={v_med:.1f} Lab={d_bg:.1f}")
+
+    # ---- umbral adaptativo sobre d_bg (robusto a iluminación) ----
+    vals = d_bg_grid.reshape(-1)
+    med  = float(np.median(vals))
+    mad  = 1.4826 * float(np.median(np.abs(vals - med)))
+    thr  = max(BG_FLOOR, med + 3.0*mad)  # piezas quedan muy por encima
+
+    # Ocupación preliminar (piezas + potenciales sombras)
+    occ_pre = (d_bg_grid >= thr) & (s_med_grid >= S_MIN) & (v_med_grid >= V_MIN)
+    
+    # NUEVO: Excluir sombras explícitamente detectadas
+    occ_no_shadows = occ_pre & (~shadow_mask)
+    
+    # Log estadísticas de sombras detectadas
+    shadow_count = np.sum(shadow_mask)
+    if shadow_count > 0:
+        logging.info(f"🫥 {shadow_count} celdas de sombra detectadas y excluidas")
+        shadow_cells = [(r,c) for r in range(rows) for c in range(cols) if shadow_mask[r,c]]
+        logging.debug(f"Posiciones de sombras: {shadow_cells[:10]}{'...' if len(shadow_cells) > 10 else ''}")
+
+    occ = _remove_small_components_bool_grid(occ_no_shadows.astype(bool), min_cells=2)
+    if not np.any(occ):
+        # Fallback: usar ocupación sin filtrado de sombras (modo conservador)
+        logging.warning("⚠️  Sin piezas detectadas tras filtrar sombras, usando detección sin filtro")
+        occ = _remove_small_components_bool_grid(occ_pre.astype(bool), min_cells=2)
+        if not np.any(occ):
+            occ = occ_pre.astype(bool)
+
+
+    # ---- máscara de depuración ----
+    mask = np.zeros((H, W), np.uint8)
+    for r in range(rows):
+        for c in range(cols):
+            if not occ[r, c]:
+                continue
+            # Use pixel-perfect boundaries for debug mask too
+            x0, x1 = col_boundaries[c], col_boundaries[c + 1]
+            y0, y1 = row_boundaries[r], row_boundaries[r + 1]
+            
+            # Asegurar que las coordenadas están dentro de los límites
+            x1 = max(x1, x0 + 1)  # mínimo 1 pixel de ancho
+            y1 = max(y1, y0 + 1)  # mínimo 1 pixel de alto
+            
+            dx, dy = int((x1-x0)*PAD_C), int((y1-y0)*PAD_C)
+            cx0, cx1 = x0+dx, x1-dx
+            cy0, cy1 = y0+dy, y1-dy
+            mask[cy0:cy1, cx0:cx1] = 255
+
+    return occ, mask
+
+
+def occupancy_grid_tight(board_bgr, rows=20, cols=10):
+    """
+    Versión más estricta de occupancy_grid para tableros muy llenos.
+    Usa parámetros 'tight' para detectar mejor las piezas en condiciones difíciles.
+    Devuelve: (occ_bool[rows,cols], mask_debug[H,W])
+    """
+    return occupancy_grid(board_bgr, rows, cols, mode="tight")
+
+
+def list_components(occ: np.ndarray, max_component_size: int = 8) -> List[List[Tuple[int,int]]]:
+    """
+    Lista componentes conectados (4-conectividad). Si un componente excede max_component_size,
+    se descarta y se marca COMPLETO como visitado para que no re-aparezca.
+    """
+    rows, cols = occ.shape
+    vis = np.zeros_like(occ, bool)
+    comps: List[List[Tuple[int,int]]] = []
+
+    def neighbors(r, c):
+        for dr, dc in [(-1,0),(1,0),(0,-1),(0,1)]:
+            rr, cc = r + dr, c + dc
+            if 0 <= rr < rows and 0 <= cc < cols:
+                yield rr, cc
+
+    for r in range(rows):
+        for c in range(cols):
+            if not occ[r, c] or vis[r, c]:
+                continue
+
+            # BFS completo del componente
+            q = [(r, c)]
+            vis[r, c] = True
+            comp = []
+
+            too_big = False
+            qi = 0
+            while qi < len(q):
+                rr, cc = q[qi]; qi += 1
+                comp.append((rr, cc))
+
+                if len(comp) > max_component_size:
+                    too_big = True
+                    # Aún así terminamos de expandir para marcar todo como visitado
+                for nr, nc in neighbors(rr, cc):
+                    if occ[nr, nc] and not vis[nr, nc]:
+                        vis[nr, nc] = True
+                        q.append((nr, nc))
+
+            if not too_big:
+                comps.append(comp)
+            else:
+                logging.debug(f"Componente descartado por tamaño: {len(comp)} > {max_component_size}")
+
+    return comps
+
+def remove_cells(occ: np.ndarray, cells: List[Tuple[int,int]]):
+    for r,c in cells:
+        if 0<=r<occ.shape[0] and 0<=c<occ.shape[1]: occ[r,c]=False
+
+def bounding_box(cells: [Tuple[int,int]]) -> Tuple[int,int,int,int]:
+    rs = [r for r,_ in cells]; cs = [c for _,c in cells]
+    return min(rs), min(cs), max(rs), max(cs)
+
+def _cell_rect(r: int, c: int,
+               grid_shape: Tuple[int, int],
+               img_shape: Tuple[int, int]) -> Tuple[int, int, int, int]:
+    """Devuelve (y0,y1,x0,x1) para la celda (r,c) usando límites pixel-perfect."""
+    rows, cols = int(grid_shape[0]), int(grid_shape[1])
+    H, W = img_shape[:2]
+    row_boundaries = np.linspace(0, H, rows + 1, dtype=int)
+    col_boundaries = np.linspace(0, W, cols + 1, dtype=int)
+    y0, y1 = row_boundaries[r], row_boundaries[r + 1]
+    x0, x1 = col_boundaries[c], col_boundaries[c + 1]
+    return y0, y1, x0, x1
+
+def _avg_sat_of_component(board_bgr: np.ndarray,
+                          
+                          comp: List[Tuple[int,int]],
+                          grid_shape: Tuple[int,int]) -> float:
+    """
+    Saturación mediana (HSV S) del centro de cada celda del componente.
+    'grid_shape' = (rows, cols) tomado de occ.shape para evitar None.
+    """
+    rows, cols = int(grid_shape[0]), int(grid_shape[1])
+    H, W = board_bgr.shape[:2]
+    
+    # Pixel-perfect grid calculation: distribute pixels evenly
+    row_boundaries = np.linspace(0, H, rows + 1, dtype=int)
+    col_boundaries = np.linspace(0, W, cols + 1, dtype=int)
+    
+    hsv = cv2.cvtColor(board_bgr, cv2.COLOR_BGR2HSV)
+    sats = []
+    for r, c in comp:
+        x0, x1 = col_boundaries[c], col_boundaries[c + 1]
+        y0, y1 = row_boundaries[r], row_boundaries[r + 1]
+        cx0, cx1 = x0 + int((x1 - x0) * 0.15), x1 - int((x1 - x0) * 0.15)
+        cy0, cy1 = y0 + int((y1 - y0) * 0.15), y1 - int((y1 - y0) * 0.15)
+        if cx1 > cx0 and cy1 > cy0:
+            cell_S = hsv[cy0:cy1, cx0:cx1, 1]
+            sats.append(float(np.median(cell_S)))
+    return float(np.mean(sats)) if sats else 0.0
+
+def _avg_val_of_component(board_bgr: np.ndarray,
+                          comp: List[Tuple[int,int]],
+                          grid_shape: Tuple[int,int]) -> float:
+    if board_bgr is None or not comp: return 0.0
+    hsv = cv2.cvtColor(board_bgr, cv2.COLOR_BGR2HSV)
+    vals = []
+    for r,c in comp:
+        y0,y1,x0,x1 = _cell_rect(r,c,grid_shape,hsv.shape)
+        patch = hsv[y0:y1, x0:x1, 2]  # V
+        if patch.size:
+            vals.append(float(np.median(patch)))
+    return float(np.median(vals)) if vals else 0.0
+
+def _split_merged_active_and_ghost(cells: List[Tuple[int,int]]) -> Tuple[List[Tuple[int,int]], List[Tuple[int,int]]]:
+    """Si `cells` contiene la pieza activa junto con su ghost, separa ambos conjuntos."""
+    if not cells or len(cells) <= 4:
+        return cells, []
+    cells_sorted = sorted(cells)
+    groups = [[cells_sorted[0]]]
+    for r, c in cells_sorted[1:]:
+        if r - groups[-1][-1][0] > 1:
+            groups.append([])
+        groups[-1].append((r, c))
+    if len(groups) == 1:
+        return cells, []
+    groups.sort(key=lambda g: min(r for r, _ in g))
+    active = groups[0]
+    ghost = [cell for g in groups[1:] for cell in g]
+    return active, ghost
+
+def detect_ghost_component(board_bgr: np.ndarray,
+                           occ: np.ndarray,
+                           piece_cells: List[Tuple[int,int]]) -> List[Tuple[int,int]]:
+    """
+    Detecta la sombra ('ghost') de la pieza activa:
+    * Debe estar por debajo de la pieza y compartir ≥1 columna.
+    * S (saturación) significativamente menor que la pieza real.
+    * V (valor/brightness) igual o mayor (ghost suele ser más claro).
+    * Agrupa fragmentos cercanos para reconstruir sombras partidas.
+    """
+    if board_bgr is None or not piece_cells: 
+        return []
+    rows, cols = occ.shape
+    grid_shape = (int(rows), int(cols))
+
+    active_sig = shape_signature(sorted(piece_cells)[:4])
+    r0a, c0a, r1a, c1a = bounding_box(piece_cells)
+    active_cols = set(c for _, c in piece_cells)
+
+    sat_active = _avg_sat_of_component(board_bgr, piece_cells, grid_shape)
+    val_active = _avg_val_of_component(board_bgr, piece_cells, grid_shape)
+
+    # umbrales robustos (ajustables)
+    SAT_DELTA_MIN = 8.0    # ghost debe ser menos saturado
+    V_DELTA_MIN   = 5.0    # y un poco más brillante
+    MAX_GHOST_SIZE = 6
+
+    comps = list_components(occ, max_component_size=12)
+    active_set = set(piece_cells)
+
+    cands = []
+    for comp in comps:
+        if set(comp) == active_set: 
+            continue
+        if len(comp) < 1 or len(comp) > MAX_GHOST_SIZE:
+            continue
+        r0,c0,r1,c1 = bounding_box(comp)
+        if r0 <= r1a:       # ghost siempre por debajo del top de la pieza real
+            continue
+        cols_comp = set(c for _,c in comp)
+        if len(active_cols & cols_comp) == 0:
+            continue
+
+        sat_comp = _avg_sat_of_component(board_bgr, comp, grid_shape)
+        val_comp = _avg_val_of_component(board_bgr, comp, grid_shape)
+        sat_diff = sat_active - sat_comp
+        val_diff = val_comp - val_active
+
+        if sat_diff >= SAT_DELTA_MIN and val_diff >= V_DELTA_MIN:
+            cands.append({
+                "comp": comp, "r0": r0,"c0":c0,"r1":r1,"c1":c1,
+                "cols": cols_comp, "sat": sat_comp, "val": val_comp,
+                "sat_diff": sat_diff, "val_diff": val_diff
+            })
+
+    if not cands:
+        return []
+
+    groups = _group_nearby_ghost_fragments(cands, max_distance=2)
+
+    # elige el mejor grupo: más cerca verticalmente y más parecido en forma
+    best=None; best_score=-1
+    for grp in groups:
+        cells = []; total_overlap=0; min_dy=1e9
+        for g in grp:
+            cells += g["comp"]
+            total_overlap += len(active_cols & g["cols"])
+            min_dy = min(min_dy, g["r0"] - r1a)
+        # firma opcional si hay suficientes celdas
+        if len(cells) >= 3:
+            if shape_signature(sorted(cells)[:4]) != active_sig:
+                continue
+        sat_comp = _avg_sat_of_component(board_bgr, cells, grid_shape)
+        val_comp = _avg_val_of_component(board_bgr, cells, grid_shape)
+        score = (total_overlap*3) + (sat_active - sat_comp) + (val_comp - val_active) + max(0, 8 - min_dy)
+        if score > best_score:
+            best_score = score; best = cells
+
+    if best:
+        logging.info(f"🫥 Ghost detectado: {len(best)} celdas (score={best_score:.1f})")
+    return best or []
+
+
+def _group_nearby_ghost_fragments(potential_ghosts: List[dict], max_distance: int = 2) -> List[List[dict]]:
+    """
+    Agrupa fragmentos de sombras que están espacialmente cercanos.
+    Usa distancia Manhattan para determinar proximidad.
+    """
+    if len(potential_ghosts) <= 1:
+        return [potential_ghosts]
+    
+    groups = []
+    visited = set()
+    
+    for i, ghost1 in enumerate(potential_ghosts):
+        if i in visited:
+            continue
+            
+        # Crear nuevo grupo con este fragmento
+        current_group = [ghost1]
+        visited.add(i)
+        
+        # Buscar fragmentos cercanos
+        for j, ghost2 in enumerate(potential_ghosts):
+            if j in visited or j == i:
+                continue
+                
+            # Calcular distancia entre bounding boxes
+            min_dist = _manhattan_distance_between_boxes(
+                (ghost1['r0'], ghost1['c0'], ghost1['r1'], ghost1['c1']),
+                (ghost2['r0'], ghost2['c0'], ghost2['r1'], ghost2['c1'])
+            )
+            
+            if min_dist <= max_distance:
+                current_group.append(ghost2)
+                visited.add(j)
+        
+        groups.append(current_group)
+        
+    logging.debug(f"Agrupación de sombras: {len(potential_ghosts)} fragmentos -> {len(groups)} grupos")
+    return groups
+
+
+def _manhattan_distance_between_boxes(box1: Tuple[int,int,int,int], 
+                                    box2: Tuple[int,int,int,int]) -> int:
+    """
+    Calcula la distancia Manhattan mínima entre dos bounding boxes.
+    """
+    r0_1, c0_1, r1_1, c1_1 = box1
+    r0_2, c0_2, r1_2, c1_2 = box2
+    
+    # Distancia horizontal
+    if c1_1 < c0_2:  # box1 está a la izquierda de box2
+        h_dist = c0_2 - c1_1
+    elif c1_2 < c0_1:  # box2 está a la izquierda de box1  
+        h_dist = c0_1 - c1_2
+    else:  # se solapan horizontalmente
+        h_dist = 0
+    
+    # Distancia vertical
+    if r1_1 < r0_2:  # box1 está arriba de box2
+        v_dist = r0_2 - r1_1
+    elif r1_2 < r0_1:  # box2 está arriba de box1
+        v_dist = r0_1 - r1_2  
+    else:  # se solapan verticalmente
+        v_dist = 0
+        
+    return h_dist + v_dist
+
+
+
+# ====================== Clasificación y simulación de pieza ======================
+
+PIECE_ORIENTS: Dict[str, List[List[Tuple[int,int]]]] = {
+    "I":[[(0,0),(1,0),(2,0),(3,0)], [(0,0),(0,1),(0,2),(0,3)]],
+    "O":[[(0,0),(0,1),(1,0),(1,1)]],
+    "T":[[(0,0),(0,1),(0,2),(1,1)], [(0,1),(1,0),(1,1),(2,1)],
+         [(1,0),(1,1),(1,2),(0,1)], [(0,0),(1,0),(1,1),(2,0)]],
+    "S":[[(0,1),(0,2),(1,0),(1,1)], [(0,0),(1,0),(1,1),(2,1)]],
+    "Z":[[(0,0),(0,1),(1,1),(1,2)], [(0,1),(1,0),(1,1),(2,0)]],
+    "J":[[(0,0),(1,0),(2,0),(2,1)], [(1,0),(1,1),(1,2),(0,0)],
+         [(0,0),(0,1),(1,1),(2,1)], [(0,2),(1,0),(1,1),(1,2)]],
+    "L":[[(0,1),(1,1),(2,1),(2,0)], [(0,0),(1,0),(1,1),(1,2)],
+         [(0,0),(0,1),(1,0),(2,0)], [(0,0),(0,1),(0,2),(1,2)]],
+}
+
+def shape_signature(coords: List[Tuple[int,int]])->Tuple[Tuple[int,int],...]:
+    r0=min(r for r,_ in coords); c0=min(c for _,c in coords)
+    norm=sorted([(r-r0,c-c0) for r,c in coords])
+    return tuple(norm)
+
+PIECE_SIGNATURES={k:[shape_signature(o) for o in v] for k,v in PIECE_ORIENTS.items()}
+
+def classify_piece(cells: List[Tuple[int,int]])->Optional[Tuple[str,int]]:
+    if not cells: return None
+    if len(cells)!=4: cells=sorted(cells)[:4]
+    sig=shape_signature(cells)
+    for p,sigs in PIECE_SIGNATURES.items():
+        for i,s in enumerate(sigs):
+            if sig==s: return p,i
+    return None
+
+def filter_ghost_pieces(board_bgr: np.ndarray,
+                        occ: np.ndarray,
+                        comps: List[List[Tuple[int,int]]],
+                        grid_shape: Tuple[int,int]=(20,10)) -> List[List[Tuple[int,int]]]:
+    """
+    Quita de 'comps' cualquier componente que cumpla las condiciones de ghost
+    respecto a la pieza más alta (ancla).
+    """
+    if not comps:
+        return comps
+    # ancla: componente válido más alto (menor r0)
+    anchor = min(comps, key=lambda c: bounding_box(c)[0])
+    r0a,_,r1a,_ = bounding_box(anchor)
+    rows, cols = grid_shape
+
+    # identificar ghost explícitamente usando la ancla
+    ghost_cells = detect_ghost_component(board_bgr, occ, anchor)
+    ghost_set = set(ghost_cells)
+
+    # métricas del ancla
+    sat_anchor = _avg_sat_of_component(board_bgr, anchor, grid_shape)
+    val_anchor = _avg_val_of_component(board_bgr, anchor, grid_shape)
+    cols_anchor = set(c for _,c in anchor)
+
+    SAT_DELTA_MIN = 8.0
+    V_DELTA_MIN   = 5.0
+
+    out=[]
+    removed=0
+    for comp in comps:
+        if comp is anchor:
+            out.append(comp); continue
+        if ghost_set and set(comp).issubset(ghost_set):
+            removed += 1
+            continue
+        r0, c0, r1, c1 = bounding_box(comp)
+        if r0 <= r1a:
+            out.append(comp); continue
+
+        # comparte columnas con ancla
+        if len(cols_anchor & set(c for _,c in comp)) == 0:
+            out.append(comp); continue
+
+        sat_c = _avg_sat_of_component(board_bgr, comp, grid_shape)
+        val_c = _avg_val_of_component(board_bgr, comp, grid_shape)
+        if (sat_anchor - sat_c) >= SAT_DELTA_MIN and (val_c - val_anchor) >= V_DELTA_MIN:
+            removed += 1
+            continue
+        out.append(comp)
+
+    if removed:
+        logging.info(f"🧹 Ghosts filtrados: {removed} componente(s) descartado(s)")
+    return out
+def _is_isolated_piece(comp: List[Tuple[int,int]], occ: np.ndarray, min_gap=1) -> bool:
+    """
+    Verifica si un componente está aislado (rodeado de celdas vacías).
+    Útil para distinguir piezas activas de piezas asentadas en stacks.
+    """
+    rows, cols = occ.shape
+    comp_set = set(comp)
+    
+    # Verificar que haya espacio vacío alrededor del componente
+    for r, c in comp:
+        # Verificar las 8 direcciones alrededor de cada celda del componente
+        for dr in [-1, 0, 1]:
+            for dc in [-1, 0, 1]:
+                if dr == 0 and dc == 0:
+                    continue
+                    
+                nr, nc = r + dr, c + dc
+                
+                # Si está dentro del tablero y no es parte del componente
+                if 0 <= nr < rows and 0 <= nc < cols and (nr, nc) not in comp_set:
+                    # Si hay una celda ocupada muy cerca, no está aislado
+                    if occ[nr, nc]:
+                        return False
+                        
+    # Verificar que tenga espacio libre debajo (importante para piezas activas)
+    bottom_cells = [(r, c) for r, c in comp if r == max(rr for rr, _ in comp)]
+    for r, c in bottom_cells:
+        # Verificar algunas filas debajo
+        for check_rows in range(1, min_gap + 1):
+            nr = r + check_rows
+            if nr < rows and occ[nr, c]:
+                return False  # Hay piezas muy cerca debajo
+                
+    return True
+
+def _is_part_of_bottom_stack(comp: List[Tuple[int,int]], occ: np.ndarray) -> bool:
+    """
+    Detecta si un componente es parte de un stack que llega hasta el fondo del tablero.
+    Piezas activas típicamente NO forman parte de stacks continuos desde el fondo.
+    """
+    rows, cols = occ.shape
+    
+    # Encontrar la fila más baja del componente
+    bottom_row = max(r for r, c in comp)
+    
+    # Si no está cerca del fondo, no puede ser parte del stack de fondo
+    if bottom_row < rows - 5:  # Si está 5+ filas arriba del fondo
+        return False
+        
+    # Verificar si hay continuidad desde el componente hasta el fondo
+    comp_cols = set(c for r, c in comp)
+    
+    for col in comp_cols:
+        # Para cada columna del componente, verificar si hay piezas continuas hasta el fondo
+        continuous_to_bottom = True
+        for check_row in range(bottom_row + 1, rows):
+            if not occ[check_row, col]:
+                continuous_to_bottom = False
+                break
+                
+        if continuous_to_bottom:
+            return True  # Al menos una columna es continua hasta el fondo
+            
+    return False
+
+def find_active_piece(occ: np.ndarray, board_bgr: np.ndarray=None) -> Optional[List[Tuple[int,int]]]:
+    """
+    Selección robusta de pieza activa:
+    1) Elimina ghost del conjunto de componentes usando color (HSV).
+    2) De lo restante, elige por puntuación: altura >> aislamiento >> tamaño/compacidad.
+    """
+    rows, cols = occ.shape
+    grid_shape = (rows, cols)
+
+    comps = list_components(occ, max_component_size=8)
+    if not comps:
+        logging.warning("No hay componentes en occ."); 
+        return None
+
+    # 1) eliminar ghost antes de puntuar
+    if board_bgr is not None and len(comps) >= 2:
+        comps = filter_ghost_pieces(board_bgr, occ, comps, grid_shape)
+
+    best=None; best_top=1e9; best_score=-1
+    for i, comp in enumerate(comps):
+        n = len(comp)
+        if not (2 <= n <= 6): 
+            continue
+        r0,c0,r1,c1 = bounding_box(comp)
+        width = c1-c0+1; height = r1-r0+1
+        if width>4 or height>4: 
+            continue
+        if not (0<=c0<cols and 0<=c1<cols and 0<=r0<rows): 
+            continue
+
+        in_upper = (r0 <= 10)
+
+        # aislamiento relativo
+        iso = _is_isolated_piece(comp, occ, min_gap=1)
+
+        # compactación
+        compact = n/(width*height)
+
+        # prioridad por altura muy fuerte
+        size_bonus = 4 if n==4 else (3 if n==3 else 1)
+        height_bonus = (100 - r0*5) if in_upper else ((50 - r0*3) if r0<=14 else (10 - r0*2))
+        isolation_bonus = 100 if (iso and in_upper) else (50 if iso else 0)
+        spawn_bonus = 30 if r0 <= 6 else 0
+        compact_bonus = 10*compact
+
+        score = height_bonus + isolation_bonus + spawn_bonus + 5*size_bonus + compact_bonus
+        if score > best_score or (score==best_score and r0 < best_top):
+            best = comp; best_score = score; best_top = r0
+
+    if not best:
+        logging.warning("❌ No se encontró pieza activa.")
+        return None
+
+    # 2) opcional: reportar ghost detectado (sin contaminar occ)
+    if board_bgr is not None:
+        ghost = detect_ghost_component(board_bgr, occ, best)
+        if ghost:
+            logging.info(f"Ghost confirmado (no se usará como activa): {ghost}")
+
+    return best
+
+# -------------------------- Simulación y heurística ---------------------------
+
+def drop_simulation(board: np.ndarray, shape: List[Tuple[int,int]], left_col: int):
+    rows,cols=board.shape
+    width=max(c for _,c in shape)+1
+    if left_col<0 or left_col+width>cols: return None
+    r=0
+    while True:
+        collided=False
+        for dr,dc in shape:
+            rr=r+dr; cc=left_col+dc
+            if rr>=rows or board[rr,cc]: collided=True; break
+        if collided:
+            r-=1
+            if r< -min(dr for dr,_ in shape): return None
+            break
+        r+=1
+    newb=board.copy()
+    for dr,dc in shape:
+        rr=r+dr; cc=left_col+dc
+        if 0<=rr<rows and 0<=cc<cols: newb[rr,cc]=True
+        else: return None
+    full=np.all(newb,axis=1); cleared=int(np.sum(full))
+    if cleared>0:
+        keep=~full; compact=newb[keep]
+        newb=np.vstack([np.zeros((rows-compact.shape[0], cols), dtype=bool), compact])
+    return newb, cleared
+
+def column_heights(board: np.ndarray)->np.ndarray:
+    rows,cols=board.shape
+    h=np.zeros(cols,int)
+    for c in range(cols):
+        col=board[:,c]; filled=np.where(col)[0]
+        h[c]=0 if filled.size==0 else (rows-filled[0])
+    return h
+
+def count_holes(board: np.ndarray)->int:
+    rows,cols=board.shape; holes=0
+    for c in range(cols):
+        col=board[:,c]; filled=np.where(col)[0]
+        if filled.size==0: continue
+        top=filled[0]; holes+=int(np.sum(~col[top+1:]))
+    return holes
+
+def bumpiness(h: np.ndarray)->int:
+    return int(np.sum(np.abs(np.diff(h))))
+
+def evaluate_board_advanced(board: np.ndarray, lines_cleared: int, 
+                           enable_tspin_detection=True, enable_combo_bonus=True) -> float:
+    """
+    Función de evaluación avanzada que considera T-spins, combos y patrones especiales
+    
+    Args:
+        board: Estado del tablero (20x10)
+        lines_cleared: Número de líneas limpiadas
+        enable_tspin_detection: Si detectar setups de T-spin
+        enable_combo_bonus: Si bonificar combos consecutivos
+    
+    Returns:
+        Score del estado del tablero
+    """
+    # Rewards básicos por líneas (mantenidos del original)
+    base_rewards = [0, 1_000_000, 3_000_000, 8_000_000, 20_000_000]
+    reward = base_rewards[min(lines_cleared, 4)]
+    
+    # Cálculos básicos
+    h = column_heights(board)
+    holes = count_holes(board)
+    bump = bumpiness(h)
+    agg_h = int(np.sum(h))
+    max_h = int(np.max(h))
+    
+    # Penalizaciones básicas (del config.json)
+    base_penalty = holes * 1500 + agg_h * 6 + bump * 40 + max_h * 20
+    
+    # === MEJORAS AVANZADAS ===
+    advanced_bonus = 0
+    
+    # 1. Bonus por setup de T-spin (detectar cavidades en forma de T)
+    if enable_tspin_detection:
+        tspin_bonus = detect_tspin_setups(board, h)
+        advanced_bonus += tspin_bonus
+    
+    # 2. Bonus por limpieza de wells (columnas profundas)
+    well_bonus = evaluate_well_clearing(board, h, lines_cleared)
+    advanced_bonus += well_bonus
+    
+    # 3. Penalización por dependencias (bloques que no se pueden limpiar fácilmente)
+    dependency_penalty = evaluate_dependencies(board, h)
+    advanced_bonus -= dependency_penalty
+    
+    # 4. Bonus por mantener superficie plana en zonas críticas
+    surface_bonus = evaluate_surface_flatness(h)
+    advanced_bonus += surface_bonus
+    
+    # 5. Bonus especial por quad/tetris setup
+    if lines_cleared == 4:
+        advanced_bonus += 5_000_000  # Bonus extra por tetris
+    
+    return reward + advanced_bonus - base_penalty
+
+def detect_tspin_setups(board: np.ndarray, heights: np.ndarray) -> float:
+    """Detecta posibles setups de T-spin en el tablero"""
+    tspin_bonus = 0
+    rows, cols = board.shape
+    
+    # Buscar patrones típicos de T-spin en las columnas
+    for col in range(1, cols-1):  # No en bordes
+        h_left = heights[col-1] if col > 0 else 0
+        h_center = heights[col]
+        h_right = heights[col+1] if col < cols-1 else 0
+        
+        # Patrón de cavidad para T-spin: centro más bajo que los lados
+        if h_center < h_left-1 and h_center < h_right-1:
+            # Verificar que hay espacio para T-spin
+            if h_center < rows-3:  # Al menos 3 filas libres arriba
+                cavity_depth = min(h_left, h_right) - h_center
+                if cavity_depth >= 2:
+                    # Bonus por setup de T-spin potencial
+                    tspin_bonus += cavity_depth * 500_000
+    
+    return tspin_bonus
+
+def evaluate_well_clearing(board: np.ndarray, heights: np.ndarray, lines_cleared: int) -> float:
+    """Evalúa la limpieza efectiva de wells (columnas profundas)"""
+    well_bonus = 0
+    
+    # Detectar wells (columnas significativamente más bajas que las adyacentes)
+    for col in range(len(heights)):
+        h_current = heights[col]
+        h_left = heights[col-1] if col > 0 else h_current
+        h_right = heights[col+1] if col < len(heights)-1 else h_current
+        
+        # Si es un well (más bajo que ambos lados)
+        if h_current < h_left-2 and h_current < h_right-2:
+            well_depth = min(h_left, h_right) - h_current
+            
+            # Si se limpiaron líneas y era un well profundo, bonus
+            if lines_cleared > 0 and well_depth >= 3:
+                well_bonus += well_depth * lines_cleared * 200_000
+    
+    return well_bonus
+
+def evaluate_dependencies(board: np.ndarray, heights: np.ndarray) -> float:
+    """Penaliza configuraciones donde bloques dependen mucho de otros"""
+    penalty = 0
+    rows, cols = board.shape
+    
+    # Contar bloques "flotantes" o difíciles de limpiar
+    for col in range(cols):
+        for row in range(int(heights[col])):
+            if board[rows-1-row, col] == 1:  # Si hay un bloque
+                # Verificar si tiene bloques encima que lo protegen
+                blocks_above = int(heights[col] - row - 1)
+                if blocks_above > 3:  # Muchos bloques encima
+                    penalty += blocks_above * 10_000
+    
+    return penalty
+
+def evaluate_surface_flatness(heights: np.ndarray) -> float:
+    """Bonus por mantener superficie relativamente plana"""
+    if len(heights) < 2:
+        return 0
+    
+    # Calcular varianza de alturas (menor = más plano)
+    height_variance = np.var(heights)
+    
+    # Bonus inversamente proporcional a la varianza
+    flatness_bonus = max(0, 1_000_000 - height_variance * 50_000)
+    
+    return flatness_bonus
+
+def evaluate_board(board: np.ndarray, lines_cleared:int)->float:
+    # Sprint 3 min: recompensa brutal a limpiar ahora mismo
+    reward = [0, 1_000_000, 3_000_000, 8_000_000, 20_000_000][lines_cleared]
+    h=column_heights(board)
+    holes=count_holes(board); bump=bumpiness(h)
+    agg_h=int(np.sum(h)); max_h=int(np.max(h))
+    return reward - (holes*1500 + agg_h*6 + bump*40 + max_h*20)
+
+class OneStepPolicy:
+    def choose(self, board_stack: np.ndarray, piece: str)->Optional[Tuple[int,int]]:
+        best=None; best_score=-1e18
+        for oi,shape in enumerate(PIECE_ORIENTS[piece]):
+            width=max(c for _,c in shape)+1
+            for left in range(0, 10-width+1):
+                sim=drop_simulation(board_stack, shape, left)
+                if sim is None: continue
+                newb, cleared = sim
+                score=evaluate_board(newb, cleared)
+                if score>best_score:
+                    best_score=score; best=(oi,left)
+        return best
+
+class MultiStepPolicy:
+    """Política avanzada que considera múltiples movimientos por adelantado (lookahead)"""
+    
+    def __init__(self, lookahead_depth=2, pieces_preview=None):
+        self.lookahead_depth = max(1, min(lookahead_depth, 3))  # Limite razonable 1-3
+        self.pieces_preview = pieces_preview or []
+        
+    def set_pieces_preview(self, pieces: List[str]):
+        """Configura la preview de piezas futuras si está disponible"""
+        self.pieces_preview = pieces[:self.lookahead_depth]
+    
+    def choose(self, board_stack: np.ndarray, piece: str) -> Optional[Tuple[int, int]]:
+        """
+        Elige el mejor movimiento considerando múltiples pasos adelante
+        
+        Args:
+            board_stack: Estado actual del tablero
+            piece: Pieza actual
+        
+        Returns:
+            Tupla (orientación, columna_izquierda) o None si no hay movimiento válido
+        """
+        if self.lookahead_depth == 1 or not self.pieces_preview:
+            # Fallback a política simple si no hay lookahead
+            return self._choose_single_step(board_stack, piece)
+        
+        # Evaluación multi-step
+        best_action = None
+        best_score = -1e18
+        
+        # Evaluar todas las posibles acciones para la pieza actual
+        for oi, shape in enumerate(PIECE_ORIENTS[piece]):
+            width = max(c for _, c in shape) + 1
+            for left in range(0, 10 - width + 1):
+                # Simular movimiento actual
+                sim = drop_simulation(board_stack, shape, left)
+                if sim is None:
+                    continue
+                    
+                new_board, lines_cleared = sim
+                
+                # Evaluación multi-step recursiva
+                total_score = self._evaluate_sequence(
+                    new_board, 
+                    lines_cleared,
+                    self.pieces_preview[:self.lookahead_depth-1], 
+                    depth=1
+                )
+                
+                if total_score > best_score:
+                    best_score = total_score
+                    best_action = (oi, left)
+        
+        return best_action
+    
+    def _choose_single_step(self, board_stack: np.ndarray, piece: str) -> Optional[Tuple[int, int]]:
+        """Implementación de un solo paso (igual que OneStepPolicy)"""
+        best = None
+        best_score = -1e18
+        
+        for oi, shape in enumerate(PIECE_ORIENTS[piece]):
+            width = max(c for _, c in shape) + 1
+            for left in range(0, 10 - width + 1):
+                sim = drop_simulation(board_stack, shape, left)
+                if sim is None:
+                    continue
+                newb, cleared = sim
+                score = evaluate_board(newb, cleared)
+                if score > best_score:
+                    best_score = score
+                    best = (oi, left)
+        return best
+    
+    def _evaluate_sequence(self, board: np.ndarray, lines_cleared: int, 
+                          remaining_pieces: List[str], depth: int) -> float:
+        """
+        Evalúa recursivamente una secuencia de movimientos futuros
+        
+        Args:
+            board: Estado del tablero después del movimiento actual
+            lines_cleared: Líneas limpiadas por el movimiento actual
+            remaining_pieces: Piezas restantes a evaluar
+            depth: Profundidad actual en la recursión
+        
+        Returns:
+            Score total de la secuencia
+        """
+        # Score base del estado actual
+        current_score = evaluate_board(board, lines_cleared)
+        
+        # Si no hay más piezas o alcanzamos profundidad máxima
+        if not remaining_pieces or depth >= self.lookahead_depth:
+            return current_score
+        
+        # Evaluar la siguiente pieza
+        next_piece = remaining_pieces[0]
+        remaining = remaining_pieces[1:]
+        
+        best_future_score = -1e18
+        valid_moves_found = False
+        
+        # Probar todos los movimientos posibles para la siguiente pieza
+        for oi, shape in enumerate(PIECE_ORIENTS[next_piece]):
+            width = max(c for _, c in shape) + 1
+            for left in range(0, 10 - width + 1):
+                sim = drop_simulation(board, shape, left)
+                if sim is None:
+                    continue
+                    
+                valid_moves_found = True
+                future_board, future_cleared = sim
+                
+                # Recursión para evaluar movimientos futuros
+                future_score = self._evaluate_sequence(
+                    future_board, 
+                    future_cleared,
+                    remaining, 
+                    depth + 1
+                )
+                
+                best_future_score = max(best_future_score, future_score)
+        
+        # Si no hay movimientos válidos en el futuro, penalizar
+        if not valid_moves_found:
+            return current_score - 1e10  # Penalización severa por bloqueo
+        
+        # Combinar score actual con score futuro (con descuento por profundidad)
+        discount_factor = 0.85 ** depth  # Descuento temporal
+        return current_score + discount_factor * best_future_score
+
+
+# =============================== Gestos táctiles ===============================
+
+@dataclass
+class GestureZones:
+    rotate_xy: Tuple[int,int]
+    mid_band_y: int
+    drop_path: Tuple[int,int,int,int]  # x,y1->x,y2
+
+def compute_gesture_zones(board: BoardRect)->GestureZones:
+    xc = board.x0 + board.w//2
+    # Rotación arriba para no interferir con movimiento
+    rotate = (xc, int(board.y0 + 0.10*board.h))
+    # Movimiento en banda baja (evita activar rotación)
+    mid_band_y = int(board.y0 + 0.70*board.h)
+    # Hard drop profundo
+    drop = (xc, int(board.y0 + 0.50*board.h), xc, int(board.y0 + 0.95*board.h))
+    return GestureZones(rotate_xy=rotate, mid_band_y=mid_band_y, drop_path=drop)
+
+def column_center_x(board: BoardRect, col: float)->int:
+    cw=board.w/10.0
+    return int(board.x0+(col+0.5)*cw)
+
+def rotate_action(backend: ScreenBackend, zones: GestureZones):
+    x,y=zones.rotate_xy
+    tap_x, tap_y = x+jitter(3), y+jitter(3)
+    hold_time = random.randint(80,120)
+    logging.info(f"🔄 Ejecutando rotación en ({tap_x},{tap_y}) por {hold_time}ms")
+    # Tap más largo y con menos jitter para mayor confiabilidad
+    backend.tap(tap_x, tap_y, hold_ms=hold_time)
+    logging.debug("Rotación completada")
+
+def move_piece_to_column(backend: ScreenBackend, zones: GestureZones, board: BoardRect,
+                         piece_cells: List[Tuple[int,int]], target_col:int):
+    """Mueve con swipes más grandes y cálculo de posición mejorado."""
+    try:
+        # Usar bounding box en lugar de promedio para mejor precisión
+        r0, c0, r1, c1 = bounding_box(piece_cells)
+        cur_col = c0  # usar columna izquierda como referencia
+        logging.debug(f"Pieza actual en columnas {c0}-{c1}, moviendo hacia columna {target_col}")
+    except Exception:
+        cur_col = 5
+        logging.warning("Error calculando posición actual, usando columna 5 por defecto")
+    
+    delta = int(target_col - cur_col)
+    if delta == 0: 
+        logging.debug("Ya en posición correcta, no se necesita movimiento")
+        return
+        
+    steps = abs(delta)
+    dir_sign = 1 if delta > 0 else -1
+    y = zones.mid_band_y + jitter(4)
+    cw = board.w/10.0
+    dx = int(1.1*cw) * dir_sign  # aumentado de 0.7 a 1.1 celdas
+    x = int(board.x0 + (cur_col + 0.5)*cw)
+    
+    logging.info(f"⬅️➡️ Moviendo {steps} pasos hacia {'derecha' if dir_sign > 0 else 'izquierda'} (delta={delta})")
+    for i in range(steps):
+        duration = random.randint(70,110)  # duración ligeramente mayor
+        swipe_x1, swipe_x2 = int(x), int(x + dx)
+        logging.debug(f"  Swipe {i+1}/{steps}: ({swipe_x1},{y}) -> ({swipe_x2},{y}) en {duration}ms")
+        backend.swipe(swipe_x1, y, swipe_x2, y, duration_ms=duration)
+        x += dx
+        time.sleep(0.025)  # pausa ligeramente mayor
+    logging.debug(f"Movimiento completado ({steps} swipes)")
+
+def drop_action(backend: ScreenBackend, zones: GestureZones):
+    x1,y1,x2,y2=zones.drop_path
+    drop_x1, drop_y1 = x1+jitter(5), y1+jitter(5)
+    drop_x2, drop_y2 = x2+jitter(5), y2+jitter(5)
+    duration = random.randint(90,130)
+    logging.info(f"📧 Ejecutando hard drop: ({drop_x1},{drop_y1}) -> ({drop_x2},{drop_y2}) en {duration}ms")
+    backend.swipe(drop_x1, drop_y1, drop_x2, drop_y2, duration_ms=duration)
+    logging.debug("Hard drop completado")
+
+
+# =========================== Control una-vez-por-pieza ==========================
+
+class PieceTracker:
+    def __init__(self):
+        self.last_sig=None
+        self.last_pos=None  # (fila, columna) de la pieza anterior
+        self.acted=False
+        self.last_action_t=0.0
+        self.action_timeout=1.5  # timeout para reintento si la pieza no se mueve
+        self.position_history=[]  # historial de posiciones para detectar movimiento
+        self.max_history=5  # mantener últimas 5 posiciones
+        
+    def is_new(self, cells: List[Tuple[int,int]])->bool:
+        if not cells: 
+            return False
+            
+        try:
+            r0, c0, r1, c1 = bounding_box(cells)
+            sig = shape_signature(sorted(cells)[:4])
+            current_pos = (r0, c0)
+            current_time = time.time()
+            
+            # Agregar posición al historial
+            self.position_history.append((current_pos, current_time))
+            if len(self.position_history) > self.max_history:
+                self.position_history.pop(0)
+            
+            # Es nueva pieza si:
+            # 1. Es la primera pieza detectada
+            # 2. Tiene una forma diferente
+            # 3. Apareció en una posición muy diferente (nueva pieza spawneada)
+            # 4. Ha pasado mucho tiempo sin acción exitosa
+            # 5. La pieza no se ha movido después de actuar (comando falló)
+            
+            is_new_piece = False
+            reason = ""
+            
+            if self.last_sig is None or self.last_pos is None:
+                is_new_piece = True
+                reason = "Primera pieza detectada"
+            elif sig != self.last_sig:
+                is_new_piece = True  
+                reason = f"Forma diferente: {sig} vs {self.last_sig}"
+            elif abs(r0 - self.last_pos[0]) > 4:  # salto grande en altura (aumentado de 3 a 4)
+                is_new_piece = True
+                reason = f"Salto de altura: {r0} vs {self.last_pos[0]}"
+            elif r0 < self.last_pos[0] - 1:  # pieza apareció más arriba (nueva spawn)
+                is_new_piece = True
+                reason = f"Nueva spawn detectada: {r0} vs {self.last_pos[0]}"
+            elif (current_time - self.last_action_t) > self.action_timeout:
+                # Verificar si la pieza se ha movido después de actuar
+                if self.acted and len(self.position_history) >= 3:
+                    # Comparar posiciones recientes para detectar movimiento
+                    recent_positions = [pos for pos, _ in self.position_history[-3:]]
+                    if all(pos == recent_positions[0] for pos in recent_positions):
+                        # La pieza no se ha movido - probablemente el comando falló
+                        is_new_piece = True
+                        reason = "Pieza no se movió después de actuar - reintentando"
+                    else:
+                        reason = "Pieza se está moviendo normalmente"
+                elif not self.acted:
+                    is_new_piece = True
+                    reason = "Timeout sin acción previa"
+                else:
+                    reason = "Esperando movimiento de pieza"
+            
+            # Log detallado para debugging
+            if (current_time - getattr(self, '_last_log_time', 0)) > 0.5:  # log cada 0.5s
+                self._last_log_time = current_time
+                pos_history_str = " -> ".join([f"({r},{c})" for (r,c), _ in self.position_history[-3:]])
+                logging.debug(f"Tracker: {reason} | Pos: {pos_history_str} | Acted: {self.acted} | Time since action: {current_time - self.last_action_t:.1f}s")
+                
+            if is_new_piece:
+                logging.info(f"🎯 Nueva pieza para actuar: {reason}")
+                self.last_sig = sig
+                self.last_pos = current_pos
+                self.acted = False
+                self.last_action_t = current_time
+                self.position_history = [(current_pos, current_time)]  # reset history
+                return True
+            else:
+                # Actualizar posición actual pero no actuar
+                self.last_pos = current_pos
+                return False
+                
+        except Exception as e:
+            logging.warning(f"Error en piece tracker: {e}")
+            return False
+    
+    def mark_acted(self):
+        """Marca que se actuó sobre la pieza actual"""
+        self.acted = True
+        self.last_action_t = time.time()
+        logging.debug("Pieza marcada como actuada")
+
+
+# ============================ Lógica principal / loop ============================
+
+def safe_draw_grid_overlay(crop: np.ndarray, occ: np.ndarray, piece_cells: List[Tuple[int,int]]=None, ghost_cells: List[Tuple[int,int]]=None)->np.ndarray:
+    """devuelve una copia con celdas ocupadas marcadas y pieza activa destacada (debug visual)."""
+    vis = crop.copy()
+    rows, cols = occ.shape
+    h, w = vis.shape[:2]
+    
+    # Pixel-perfect grid calculation: distribute pixels evenly
+    row_boundaries = np.linspace(0, h, rows + 1, dtype=int)
+    col_boundaries = np.linspace(0, w, cols + 1, dtype=int)
+    
+    # Convertir piece_cells y ghost_cells a sets para lookup rápido
+    active_cells = set(piece_cells) if piece_cells else set()
+    ghost_cells_set = set(ghost_cells) if ghost_cells else set()
+    
+    for r in range(rows):
+        for c in range(cols):
+            # Use pixel-perfect boundaries
+            x0, x1 = col_boundaries[c], col_boundaries[c + 1]
+            y0, y1 = row_boundaries[r], row_boundaries[r + 1]
+            
+            # Asegurar coordenadas válidas (no debería ser necesario con linspace, pero por seguridad)
+            x1 = max(x1, x0 + 1)
+            y1 = max(y1, y0 + 1)
+            
+            # Grid lines removed for perfect alignment
+            
+            # Pintar ghost cells en cyan/azul claro (NO aparecen en la máscara)
+            if (r,c) in ghost_cells_set:
+                cv2.rectangle(vis, (x0+2,y0+2), (x1-2,y1-2), (255,255,0), 2)  # Cyan
+                cv2.putText(vis, "G", (x0+3, y0+12), cv2.FONT_HERSHEY_SIMPLEX, 0.3, (0,0,0), 1)
+            elif occ[r,c]:
+                if (r,c) in active_cells:
+                    # Pieza activa en verde brillante
+                    cv2.rectangle(vis, (x0+2,y0+2), (x1-2,y1-2), (0,255,0), 3)
+                    # Agregar número de columna en el centro
+                    cv2.putText(vis, str(c), (x0+5, y0+15), cv2.FONT_HERSHEY_SIMPLEX, 0.4, (255,255,255), 1)
+                else:
+                    # Piezas fijas en rojo
+                    cv2.rectangle(vis, (x0+2,y0+2), (x1-2,y1-2), (0,0,255), 2)
+    
+    # Agregar información de texto en la parte superior
+    if piece_cells:
+        try:
+            r0, c0, r1, c1 = bounding_box(piece_cells)
+            info_text = f"Pieza: filas {r0}-{r1}, cols {c0}-{c1}"
+            cv2.putText(vis, info_text, (5, 20), cv2.FONT_HERSHEY_SIMPLEX, 0.5, (255,255,0), 1)
+        except Exception:
+            pass
+    
+    return vis
+
+def main():
+    ap=argparse.ArgumentParser()
+    ap.add_argument("--serial", type=str, default=None)
+    ap.add_argument("--backend", choices=["adb","scrcpy","hybrid"], default="adb")
+    ap.add_argument("--rect", type=parse_rect, default=None, help="Rectángulo del tablero (x,y,w,h). Si no se especifica, usa configuración del dispositivo")
+    ap.add_argument("--device", type=str, default="default", help="Tipo de dispositivo (samsung, pixel, oneplus, etc.)")
+    ap.add_argument("--config", type=str, default="config.json", help="Archivo de configuración JSON")
+    ap.add_argument("--fps", type=int, default=None, help="FPS del loop principal")
+    ap.add_argument("--session-sec", type=int, default=None, help="Duración de la sesión en segundos")
+    ap.add_argument("--verbose", action="store_true")
+    ap.add_argument("--debug-vision", action="store_true", help="Guarda imágenes de depuración en la carpeta 'tetris_debug'")
+    ap.add_argument("--list-devices", action="store_true", help="Lista dispositivos disponibles en la configuración")
+    ap.add_argument("--use-bot-class", action="store_true", help="Usa el orquestador TetrisBot (experimental)")
+    ap.add_argument("--auto-calibrate", action="store_true", help="Realiza calibración automática del rectángulo del tablero")
+    ap.add_argument("--multistep-policy", action="store_true", help="Usa MultiStepPolicy avanzada con lookahead")
+    ap.add_argument("--advanced-evaluation", action="store_true", help="Usa evaluación avanzada con T-spins y combos")
+    ap.add_argument("--monitor-performance", action="store_true", help="Habilita monitoreo y exportación de métricas de rendimiento")
+    args=ap.parse_args()
+
+    # Cargar configuración
+    config = TetrisConfig(args.config)
+    
+    # Lista dispositivos si se solicita
+    if args.list_devices:
+        devices = config.list_available_devices()
+        print("Dispositivos disponibles en la configuración:")
+        for device in devices:
+            rect = config.get_device_rect(device)
+            print(f"  {device}: rect={rect}")
+        return
+
+    setup_logging(args.verbose)
+
+    # Obtener parámetros desde configuración con overrides por CLI
+    rect = args.rect if args.rect else config.get_device_rect(args.device)
+    fps = args.fps if args.fps else config.get_gameplay_param("fps", 10)
+    session_sec = args.session_sec if args.session_sec else config.get_gameplay_param("session_sec", 185)
+    
+    # Override para MultiStepPolicy si se especifica por CLI
+    if args.multistep_policy:
+        config.config.setdefault("gameplay", {})["use_multistep_policy"] = True
+        logging.info("🧠 MultiStepPolicy habilitada por argumento CLI")
+    
+    # Override para evaluación avanzada si se especifica por CLI
+    if args.advanced_evaluation:
+        config.config.setdefault("evaluation", {})["use_advanced_evaluation"] = True
+        logging.info("⚡ Evaluación avanzada habilitada por argumento CLI")
+    
+    logging.info(f"Configuración cargada: device={args.device}, rect={rect}, fps={fps}")
+
+    if args.debug_vision:
+        if not os.path.exists("tetris_debug"):
+            os.makedirs("tetris_debug")
+        logging.info("Modo de depuración visual ACTIVADO. Imágenes se guardarán en 'tetris_debug/'")
+
+    if args.backend=="adb": backend=ADBBackend(args.serial)
+    elif args.backend=="scrcpy":
+        if not SCRCPY_DEPS_OK: logging.error("scrcpy backend requiere pyautogui/pygetwindow/mss"); sys.exit(1)
+        backend=ScrcpyBackend(args.serial)
+    else: backend=HybridBackend(args.serial)
+
+    logging.info(f"Backend solicitado: {args.backend}")
+    backend.connect()
+    dev_w,dev_h=backend.get_resolution()
+    
+    # Calibración automática si se solicita
+    if args.auto_calibrate:
+        logging.info("🎯 Iniciando calibración automática...")
+        auto_rect = auto_calibrate_board_rect(backend, config)
+        if auto_rect:
+            board = auto_rect
+            logging.info(f"✅ Calibración automática exitosa: x={board.x0}, y={board.y0}, w={board.w}, h={board.h}")
+            # Convertir a porcentajes para mostrar
+            auto_pct = (board.x0/dev_w, board.y0/dev_h, board.w/dev_w, board.h/dev_h)
+            logging.info(f"📐 Rectángulo en porcentajes: {auto_pct[0]:.3f},{auto_pct[1]:.3f},{auto_pct[2]:.3f},{auto_pct[3]:.3f}")
+            logging.info("💡 Sugerencia: Guarda este rectángulo en tu configuración para futuros usos")
+        else:
+            logging.warning("⚠️ Calibración automática falló, usando configuración por defecto")
+            board = get_board_rect_from_percent((dev_w,dev_h), rect)
+    else:
+        board = get_board_rect_from_percent((dev_w,dev_h), rect)
+    
+    logging.info(f"Rect del pozo: x={board.x0}, y={board.y0}, w={board.w}, h={board.h}")
+
+    # Opción experimental: usar orquestador TetrisBot
+    if args.use_bot_class:
+        logging.info("🤖 Modo experimental: Usando orquestador TetrisBot")
+        try:
+            _ = TetrisBot(config, backend, board)
+            # Por ahora, el orquestador solo se inicializa pero no ejecuta
+            logging.info("✅ TetrisBot inicializado correctamente")
+            logging.info("⚠️  El orquestador completo estará disponible en una versión futura")
+            logging.info("🔄 Continuando con modo híbrido...")
+        except Exception as e:
+            logging.error(f"❌ Error inicializando TetrisBot: {e}")
+            logging.info("🔄 Continuando con modo clásico...")
+
+    zones=compute_gesture_zones(board)
+
+    dt=1.0/float(clamp(fps,3,15))
+    logging.info(f"Loop a ~{1.0/dt:.1f} FPS (dt={dt:.3f}s). Ctrl+C para salir.")
+
+    # Inicializar sistema modular (MIGRACIÓN GRADUAL)
+    vision_system = TetrisVision(config)
+    controller_system = TetrisController(backend, zones, config)
+    game_system = TetrisGame(config)
+    
+    start=time.time()
+    frame_count = 0
+    last_wake_t = 0.0  # throttle de taps cuando no hay pieza
+    try:
+        while True:
+            t0=time.time()
+            frame=backend.get_screen()
+            frame_h, frame_w = frame.shape[:2]
+            
+            # Expansión dinámica del board para capturar fila inferior completa
+            # Añadir 8% extra de altura para asegurar cobertura completa de la fila inferior
+            expansion_factor = 1.00  # No expansion to keep grid within game board boundaries
+            expanded_h = int(board.h * expansion_factor)
+            max_y = min(board.y0 + expanded_h, frame_h)
+            actual_h = max_y - board.y0
+            
+            if frame_count == 0:  # Solo log una vez
+                logging.info(f"🔧 Board expansion: original h={board.h} → expanded h={actual_h} (+{actual_h-board.h} pixels)")
+            
+            crop=frame[board.y0:max_y, board.x0:board.x0+board.w]
+            
+            # Validar tamaño del crop periódicamente
+            if frame_count % 120 == 0:  # Cada 2 minutos a 60 FPS
+                crop_h, crop_w = crop.shape[:2]
+                expected_cell_h = crop_h / 20.0
+                expected_cell_w = crop_w / 10.0
+                expansion_pixels = actual_h - board.h
+                logging.info(f"🖼️ Board crop validation: {crop_h}x{crop_w} pixels")
+                logging.info(f"   Expected cell size: {expected_cell_w:.1f}x{expected_cell_h:.1f} pixels")
+                logging.info(f"   Board rectangle: x={board.x0}, y={board.y0}, w={board.w}, h={board.h}")
+                logging.info(f"   Expansion applied: +{expansion_pixels} pixels ({expansion_pixels/expected_cell_h:.1f} rows worth)")
+                
+                # Verificar que el crop tenga suficiente altura para 20 filas
+                min_required_height = 200  # mínimo razonable para 20 filas
+                if crop_h < min_required_height:
+                    logging.warning(f"⚠️ Crop height ({crop_h}) may be too small for 20 rows!")
+
+            # MIGRACIÓN GRADUAL: Usar sistema modular para análisis
+            board_analysis = vision_system.analyze_board(crop, rows=20, cols=10)
+            occ = board_analysis.occupancy_grid
+            debug_mask = board_analysis.debug_mask
+            piece_cells = board_analysis.active_piece
+            occupation_rate = board_analysis.occupation_rate
+            
+            # Mantener variables compatibles para el resto del código
+            num_occupied = int(occ.sum())
+            rows, cols = occ.shape
+            total_cells = rows * cols
+            
+            # Validar cobertura completa del tablero
+            if rows != 20 or cols != 10:
+                logging.warning(f"Dimensiones de tablero inesperadas: {rows}x{cols} (esperado: 20x10)")
+            
+            # Análisis detallado de la ocupación de filas inferiores
+            if rows >= 3:
+                bottom_3_rows = occ[-3:, :]  # Últimas 3 filas
+                row_occupancy = [np.sum(bottom_3_rows[i, :]) for i in range(3)]
+                total_bottom_occupied = np.sum(bottom_3_rows)
+
+                if frame_count % 30 == 0 or total_bottom_occupied > 0:  # Log más frecuente si hay ocupación
+                    logging.info("🎯 Bottom rows analysis:")
+                    logging.info(f"   Row {rows-3}: {row_occupancy[0]}/{cols} occupied")
+                    logging.info(f"   Row {rows-2}: {row_occupancy[1]}/{cols} occupied")
+                    logging.info(f"   Row {rows-1} (bottom): {row_occupancy[2]}/{cols} occupied")
+                    logging.info(f"   Total bottom 3 rows: {total_bottom_occupied}/{cols*3} occupied")
+
+                # Advertir si hay patrones sospechosos
+                if row_occupancy[2] == 0 and (row_occupancy[0] > 0 or row_occupancy[1] > 0):
+                    logging.warning("⚠️ SUSPICIOUS: Upper rows have pieces but bottom row is empty!")
+                    logging.warning("💡 This may indicate the board crop is missing the bottom row!")
+                    logging.warning(f"🔧 Current expansion: {expansion_factor:.2f}x (add +{(expansion_factor-1)*100:.0f}%)")
+
+                    # Sugerir mayor expansión si el patrón persiste
+                    if frame_count > 300:  # Después de 5 segundos
+                        logging.error("🚨 PERSISTENT BOTTOM ROW ISSUE - Consider increasing expansion_factor to 1.10 or higher!")
+            else:
+                bottom_row_occupied = np.sum(occ[-1, :]) if rows > 0 else 0
+                logging.debug(f"Bottom row: {bottom_row_occupied}/{cols} occupied")
+            
+            # Validar si es un estado de juego razonable
+          
+            if occupation_rate > 0.70:
+                logging.warning(f"Alta ocupación: {num_occupied}/{total_cells} ({occupation_rate:.1%}) → recalibrando (tight)")
+                occ_tight, debug_mask_tight = occupancy_grid_tight(crop, rows, cols)
+                rate_tight = occ_tight.sum() / total_cells
+
+                if (rate_tight < occupation_rate) and (rate_tight <= 0.70):
+                    occ, debug_mask = occ_tight, debug_mask_tight
+                    occupation_rate = rate_tight
+                    piece_cells = find_active_piece(occ, crop)
+                    logging.warning(f"Recalibrado OK: ocupación ahora {occupation_rate:.1%}")
+                else:
+                    # Si hay una pieza válida detectada, no bloquees el juego
+                    if piece_cells and 2 <= len(piece_cells) <= 4:
+                        logging.warning(f"Alta ocupación ({occupation_rate:.1%}) pero pieza válida; continuo.")
+                    else:
+                        logging.error("Estado de juego inválido tras recalibración → salto frame")
+                        time.sleep(0.05)
+                        continue
+
+            elif occupation_rate < 0.02:
+                logging.debug(f"Tablero casi vacío: {num_occupied}/{total_cells} ({occupation_rate:.1%})")
+                
+            # --- Debug visual mejorado ---
+            if args.debug_vision and frame_count < 50:  # más frames de debug
+                cv2.imwrite(f"tetris_debug/{frame_count:03d}_crop.png", crop)
+                cv2.imwrite(f"tetris_debug/{frame_count:03d}_mask.png", debug_mask)
+                
+                # Grid con información de pieza activa y ghost (USANDO ANÁLISIS MODULAR)
+                ghost_cells = board_analysis.ghost_piece or []
+                grid_img = safe_draw_grid_overlay(crop, occ, piece_cells, ghost_cells)
+                cv2.imwrite(f"tetris_debug/{frame_count:03d}_grid.png", grid_img)
+                
+                # Log adicional para debug (USANDO ANÁLISIS MODULAR)
+                num_components = board_analysis.components_found
+                piece_info = f", pieza: {len(piece_cells)} celdas" if piece_cells else ", sin pieza"
+                ghost_info = f", ghost: {len(ghost_cells)} celdas" if ghost_cells else ", sin ghost"
+                logging.debug(f"Frame {frame_count}: {num_occupied}/{total_cells} celdas ocupadas ({occupation_rate:.1%}), {num_components} componentes{piece_info}{ghost_info}")
+                
+                frame_count += 1
+
+            if piece_cells is None:
+                # No spam de taps: deja respirar y sigue
+                now = time.time()
+                if (now - last_wake_t) > 0.35:
+                    last_wake_t = now
+                    if frame_count % 30 == 0:  # log cada 30 frames sin pieza
+                        logging.info("Esperando nueva pieza...")
+                time.sleep(0.05)
+                # siguiente frame
+                sleep=dt-(time.time()-t0)
+                if sleep>0: time.sleep(sleep)
+                if session_sec and (time.time()-start)>session_sec: break
+                continue
+
+            # tablero sin pieza NI ghost (para simular) - USANDO ANÁLISIS MODULAR
+            ghost_cells = board_analysis.ghost_piece or []
+            stack = occ.copy()
+            remove_cells(stack, piece_cells)
+            if ghost_cells:
+                logging.info(f"🫥 Ghost detectado: {len(ghost_cells)} celdas — excluido del stack")
+                remove_cells(stack, ghost_cells)
+            cls_cur=classify_piece(piece_cells)
+            if cls_cur is None:
+                # fallback: coloca en columna más baja
+                heights=column_heights(stack)
+                target_col=int(np.argmin(heights)); rotations_needed=0
+            else:
+                piece_type, cur_orient = cls_cur
+                best = game_system.choose_action(stack, piece_type)
+                if best is None:
+                    target_col=4; rotations_needed=0
+                else:
+                    best_orient, left_col = best
+                    num_orients=len(PIECE_ORIENTS[piece_type])
+                    rotations_needed=(best_orient-cur_orient)%num_orients
+                    target_col=left_col
+
+            # Verificar si necesitamos actuar (evitar spam en la misma pieza) - USANDO SISTEMA MODULAR
+            if game_system.is_new_piece(piece_cells):
+                logging.info(f"Nueva pieza detectada: {piece_type if cls_cur else 'desconocida'}, rotaciones={rotations_needed}, columna objetivo={target_col}")
+                
+                # Ejecutar plan (USANDO SISTEMA MODULAR)
+                for i in range(rotations_needed):
+                    controller_system.rotate_piece()
+                    time.sleep(0.06)  # pausa más larga entre rotaciones
+                
+                controller_system.move_piece_to_column(piece_cells, target_col, board)
+                time.sleep(0.04)
+                
+                # Verificar posición antes del drop
+                time.sleep(0.08)
+                verification_frame = backend.get_screen()
+                # Aplicar la misma expansión al crop de verificación
+                verification_frame_h = verification_frame.shape[0]
+                verification_max_y = min(board.y0 + expanded_h, verification_frame_h)
+                verification_crop = verification_frame[board.y0:verification_max_y, board.x0:board.x0+board.w]
+                verification_occ, _ = occupancy_grid(verification_crop, rows=20, cols=10)
+                verification_piece = find_active_piece(verification_occ, verification_crop)
+                
+                if verification_piece:
+                    try:
+                        _, v_c0, _, v_c1 = bounding_box(verification_piece)
+                        actual_pos = v_c0
+                        if abs(actual_pos - target_col) <= 1:  # tolerancia de 1 columna
+                            logging.debug(f"Posición verificada correcta: {actual_pos} ≈ {target_col}")
+                        else:
+                            logging.warning(f"Posición incorrecta: objetivo={target_col}, actual={actual_pos}")
+                    except Exception:
+                        logging.warning("Error verificando posición")
+                
+                controller_system.drop_piece()
+                game_system.mark_piece_acted()
+            else:
+                # Ya actuamos en esta pieza, solo esperar
+                time.sleep(0.05)
+
+            # ciclo
+            sleep=dt-(time.time()-t0)
+            if sleep>0: time.sleep(sleep)
+            if session_sec and (time.time()-start)>session_sec:
+                logging.info("Tiempo de sesión agotado. Saliendo…"); break
+
+    except KeyboardInterrupt:
+        logging.info("Interrumpido por el usuario. Saliendo...")
+    finally:
+        try: backend.cleanup()
+        except Exception: pass
+
+
+if __name__=="__main__":
     main()